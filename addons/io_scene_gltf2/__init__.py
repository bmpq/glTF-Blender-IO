# Copyright 2018-2019 The glTF-Blender-IO authors.
#
# Licensed under the Apache License, Version 2.0 (the "License");
# you may not use this file except in compliance with the License.
# You may obtain a copy of the License at
#
#     http://www.apache.org/licenses/LICENSE-2.0
#
# Unless required by applicable law or agreed to in writing, software
# distributed under the License is distributed on an "AS IS" BASIS,
# WITHOUT WARRANTIES OR CONDITIONS OF ANY KIND, either express or implied.
# See the License for the specific language governing permissions and
# limitations under the License.

bl_info = {
    'name': 'glTF 2.0 format',
    'author': 'Julien Duroure, Norbert Nopper, Urs Hanselmann, Moritz Becher, Benjamin Schmithüsen, Jim Eckerlein, and many external contributors',
    "version": (1, 0, 0),
    'blender': (2, 81, 6),
    'location': 'File > Import-Export',
    'description': 'Import-Export as glTF 2.0',
    'warning': '',
    'wiki_url': "https://docs.blender.org/manual/en/latest/addons/io_scene_gltf2.html",
    'tracker_url': "https://github.com/KhronosGroup/glTF-Blender-IO/issues/",
    'support': 'OFFICIAL',
    'category': 'Import-Export',
}

def get_version_string():
    return str(bl_info['version'][0]) + '.' + str(bl_info['version'][1]) + '.' + str(bl_info['version'][2])

#
# Script reloading (if the user calls 'Reload Scripts' from Blender)
#

def reload_package(module_dict_main):
    import importlib
    from pathlib import Path

    def reload_package_recursive(current_dir, module_dict):
        for path in current_dir.iterdir():
            if "__init__" in str(path) or path.stem not in module_dict:
                continue

            if path.is_file() and path.suffix == ".py":
                importlib.reload(module_dict[path.stem])
            elif path.is_dir():
                reload_package_recursive(path, module_dict[path.stem].__dict__)

    reload_package_recursive(Path(__file__).parent, module_dict_main)


if "bpy" in locals():
    reload_package(locals())

import bpy
from bpy.props import (StringProperty,
                       BoolProperty,
                       EnumProperty,
                       IntProperty)
from bpy.types import Operator
from bpy_extras.io_utils import ImportHelper, ExportHelper
from io_scene_gltf2.io.exp import gltf2_io_draco_compression_extension


#
#  Functions / Classes.
#


class ExportGLTF2_Base:
    # TODO: refactor to avoid boilerplate

    def __init__(self):
        self.is_draco_available = gltf2_io_draco_compression_extension.dll_exists()

    bl_options = {'UNDO', 'PRESET'}

    export_format = EnumProperty(
        name='Format',
        items=(('GLB', 'glTF Binary (.glb)',
                'Exports a single file, with all data packed in binary form. '
                'Most efficient and portable, but more difficult to edit later'),
               ('GLTF_EMBEDDED', 'glTF Embedded (.gltf)',
                'Exports a single file, with all data packed in JSON. '
                'Less efficient than binary, but easier to edit later'),
               ('GLTF_SEPARATE', 'glTF Separate (.gltf + .bin + textures)',
                'Exports multiple files, with separate JSON, binary and texture data. '
                'Easiest to edit later')),
        description=(
            'Output format and embedding options. Binary is most efficient, '
            'but JSON (embedded or separate) may be easier to edit later'
        ),
        default='GLB'
    )

    ui_tab = EnumProperty(
        items=(('GENERAL', "General", "General settings"),
               ('MESHES', "Meshes", "Mesh settings"),
               ('OBJECTS', "Objects", "Object settings"),
               ('ANIMATION', "Animation", "Animation settings")),
        name="ui_tab",
        description="Export setting categories",
    )

    export_copyright = StringProperty(
        name='Copyright',
        description='Legal rights and conditions for the model',
        default=''
    )

    export_image_format = EnumProperty(
        name='Images',
        items=(('NAME', 'Automatic',
                'Determine the image format from the blender image name'),
                ('JPEG', 'JPEG Format (.jpg)',
                'Encode and save textures as .jpg files. Be aware of a possible loss in quality'),
               ('PNG', 'PNG Format (.png)',
                'Encode and save textures as .png files')
               ),
        description=(
            'Output format for images. PNG is lossless and generally preferred, but JPEG might be preferable for web '
            'applications due to the smaller file size'
        ),
        default='NAME'
    )

    export_texcoords = BoolProperty(
        name='UVs',
        description='Export UVs (texture coordinates) with meshes',
        default=True
    )

    export_normals = BoolProperty(
        name='Normals',
        description='Export vertex normals with meshes',
        default=True
    )

    export_draco_mesh_compression_enable = BoolProperty(
        name='Draco mesh compression',
        description='Compress mesh using Draco',
        default=False
    )

    export_draco_mesh_compression_level = IntProperty(
        name='Compression level',
        description='Compression level (0 = most speed, 6 = most compression, higher values currently not supported)',
        default=6,
        min=0,
        max=6
    )

    export_draco_position_quantization = IntProperty(
        name='Position quantization bits',
        description='Quantization bits for position values (0 = no quantization)',
        default=14,
        min=0,
        max=30
    )

    export_draco_normal_quantization = IntProperty(
        name='Normal quantization bits',
        description='Quantization bits for normal values (0 = no quantization)',
        default=10,
        min=0,
        max=30
    )

    export_draco_texcoord_quantization = IntProperty(
        name='Texcoord quantization bits',
        description='Quantization bits for texture coordinate values (0 = no quantization)',
        default=12,
        min=0,
        max=30
    )

    export_tangents = BoolProperty(
        name='Tangents',
        description='Export vertex tangents with meshes',
        default=False
    )

    export_materials = BoolProperty(
        name='Materials',
        description='Export materials',
        default=True
    )

    export_colors = BoolProperty(
        name='Vertex Colors',
        description='Export vertex colors with meshes',
        default=True
    )

    export_cameras = BoolProperty(
        name='Cameras',
        description='Export cameras',
        default=False
    )

    export_selected = BoolProperty(
        name='Selected Objects',
        description='Export selected objects only',
        default=False
    )

    export_extras = BoolProperty(
        name='Custom Properties',
        description='Export custom properties as glTF extras',
        default=False
    )

    export_yup = BoolProperty(
        name='+Y Up',
        description='Export using glTF convention, +Y up',
        default=True
    )

    export_apply = BoolProperty(
        name='Apply Modifiers',
        description='Apply modifiers (excluding Armatures) to mesh objects -'
                    'WARNING: prevents exporting shape keys',
        default=False
    )

    export_animations = BoolProperty(
        name='Animations',
        description='Exports active actions and NLA tracks as glTF animations',
        default=True
    )

    export_frame_range = BoolProperty(
        name='Limit to Playback Range',
        description='Clips animations to selected playback range',
        default=True
    )

    export_frame_step = IntProperty(
        name='Sampling Rate',
        description='How often to evaluate animated values (in frames)',
        default=1,
        min=1,
        max=120
    )

    export_force_sampling = BoolProperty(
        name='Always Sample Animations',
        description='Apply sampling to all animations',
        default=True
    )

    export_nla_strips = BoolProperty(
        name='NLA Strips',
        description='Export NLA Strip animations',
        default=True
    )

    export_def_bones = BoolProperty(
        name='Export Deformation bones only',
        description='Export Deformation bones only (and needed bones for hierarchy)',
        default=False
    )

    export_current_frame = BoolProperty(
        name='Use Current Frame',
        description='Export the scene in the current animation frame',
        default=False
    )

    export_skins = BoolProperty(
        name='Skinning',
        description='Export skinning (armature) data',
        default=True
    )

    export_all_influences = BoolProperty(
        name='Include All Bone Influences',
        description='Allow >4 joint vertex influences. Models may appear incorrectly in many viewers',
        default=False
    )

    export_morph = BoolProperty(
        name='Shape Keys',
        description='Export shape keys (morph targets)',
        default=True
    )

    export_morph_normal = BoolProperty(
        name='Shape Key Normals',
        description='Export vertex normals with shape keys (morph targets)',
        default=True
    )

    export_morph_tangent = BoolProperty(
        name='Shape Key Tangents',
        description='Export vertex tangents with shape keys (morph targets)',
        default=False
    )

    export_lights = BoolProperty(
        name='Punctual Lights',
        description='Export directional, point, and spot lights. '
                    'Uses "KHR_lights_punctual" glTF extension',
        default=False
    )

    export_displacement = BoolProperty(
        name='Displacement Textures (EXPERIMENTAL)',
        description='EXPERIMENTAL: Export displacement textures. '
                    'Uses incomplete "KHR_materials_displacement" glTF extension',
        default=False
    )

    will_save_settings = BoolProperty(
        name='Remember Export Settings',
        description='Store glTF export settings in the Blender project',
        default=False)

    # Custom scene property for saving settings
    scene_key = "glTF2ExportSettings"

    #

    def invoke(self, context, event):
        settings = context.scene.get(self.scene_key)
        self.will_save_settings = False
        if settings:
            try:
                for (k, v) in settings.items():
                    setattr(self, k, v)
                self.will_save_settings = True

            except (AttributeError, TypeError):
                self.report({"ERROR"}, "Loading export settings failed. Removed corrupted settings")
                del context.scene[self.scene_key]

        return ExportHelper.invoke(self, context, event)

    def save_settings(self, context):
        # find all export_ props
        all_props = self.properties
        export_props = {x: getattr(self, x) for x in dir(all_props)
                        if x.startswith("export_") and all_props.get(x) is not None}

        context.scene[self.scene_key] = export_props

    def execute(self, context):
        import os
        import datetime
        from .blender.exp import gltf2_blender_export

        if self.will_save_settings:
            self.save_settings(context)

        if self.export_format == 'GLB':
            self.filename_ext = '.glb'
        else:
            self.filename_ext = '.gltf'

        # All custom export settings are stored in this container.
        export_settings = {}

        export_settings['timestamp'] = datetime.datetime.now()

        export_settings['gltf_filepath'] = bpy.path.ensure_ext(self.filepath, self.filename_ext)
        export_settings['gltf_filedirectory'] = os.path.dirname(export_settings['gltf_filepath']) + '/'

        export_settings['gltf_format'] = self.export_format
        export_settings['gltf_image_format'] = self.export_image_format
        export_settings['gltf_copyright'] = self.export_copyright
        export_settings['gltf_texcoords'] = self.export_texcoords
        export_settings['gltf_normals'] = self.export_normals
        export_settings['gltf_tangents'] = self.export_tangents and self.export_normals

        if self.is_draco_available:
            export_settings['gltf_draco_mesh_compression'] = self.export_draco_mesh_compression_enable
            export_settings['gltf_draco_mesh_compression_level'] = self.export_draco_mesh_compression_level
            export_settings['gltf_draco_position_quantization'] = self.export_draco_position_quantization
            export_settings['gltf_draco_normal_quantization'] = self.export_draco_normal_quantization
            export_settings['gltf_draco_texcoord_quantization'] = self.export_draco_texcoord_quantization
        else:
            export_settings['gltf_draco_mesh_compression'] = False

        export_settings['gltf_materials'] = self.export_materials
        export_settings['gltf_colors'] = self.export_colors
        export_settings['gltf_cameras'] = self.export_cameras
        export_settings['gltf_selected'] = self.export_selected
        export_settings['gltf_layers'] = True  # self.export_layers
        export_settings['gltf_extras'] = self.export_extras
        export_settings['gltf_yup'] = self.export_yup
        export_settings['gltf_apply'] = self.export_apply
        export_settings['gltf_current_frame'] = self.export_current_frame
        export_settings['gltf_animations'] = self.export_animations
        if self.export_animations:
            export_settings['gltf_frame_range'] = self.export_frame_range
            export_settings['gltf_force_sampling'] = self.export_force_sampling
<<<<<<< HEAD
            if self.export_force_sampling:
                export_settings['gltf_def_bones'] = self.export_def_bones
            else:
                export_settings['gltf_def_bones'] = False
=======
            export_settings['gltf_nla_strips'] = self.export_nla_strips
>>>>>>> 2a029954
        else:
            export_settings['gltf_frame_range'] = False
            export_settings['gltf_move_keyframes'] = False
            export_settings['gltf_force_sampling'] = False
            export_settings['gltf_def_bones'] = False
        export_settings['gltf_skins'] = self.export_skins
        if self.export_skins:
            export_settings['gltf_all_vertex_influences'] = self.export_all_influences
        else:
            export_settings['gltf_all_vertex_influences'] = False
        export_settings['gltf_frame_step'] = self.export_frame_step
        export_settings['gltf_morph'] = self.export_morph
        if self.export_morph:
            export_settings['gltf_morph_normal'] = self.export_morph_normal
        else:
            export_settings['gltf_morph_normal'] = False
        if self.export_morph and self.export_morph_normal:
            export_settings['gltf_morph_tangent'] = self.export_morph_tangent
        else:
            export_settings['gltf_morph_tangent'] = False

        export_settings['gltf_lights'] = self.export_lights
        export_settings['gltf_displacement'] = self.export_displacement

        export_settings['gltf_binary'] = bytearray()
        export_settings['gltf_binaryfilename'] = os.path.splitext(os.path.basename(
            bpy.path.ensure_ext(self.filepath,self.filename_ext)))[0] + '.bin'

        return gltf2_blender_export.save(context, export_settings)
    if bpy.app.version < (2, 80, 0):
        def draw(self, context):
            self.layout.prop(self, 'ui_tab', expand=True)
            if self.ui_tab == 'GENERAL':
                self.draw_general_settings()
            elif self.ui_tab == 'MESHES':
                self.draw_mesh_settings()
            elif self.ui_tab == 'OBJECTS':
                self.draw_object_settings()
            elif self.ui_tab == 'MATERIALS':
                self.draw_material_settings()
            elif self.ui_tab == 'ANIMATION':
                self.draw_animation_settings()

        def draw_general_settings(self):
            col = self.layout.box().column()
            col.prop(self, 'export_format')
            col.prop(self, 'export_selected')
            col.prop(self, 'export_apply')
            col.prop(self, 'export_yup')
            col.prop(self, 'export_extras')
            col.prop(self, 'will_save_settings')
            col.prop(self, 'export_copyright')

        def draw_mesh_settings(self):
            col = self.layout.box().column()
            col.prop(self, 'export_texcoords')
            col.prop(self, 'export_normals')
            if self.export_normals:
                col.prop(self, 'export_tangents')
            col.prop(self, 'export_colors')
            col.prop(self, 'export_materials')
            if self.export_materials:
                col.prop(self, 'export_image_format')

            # Add Draco compression option only if the DLL could be found.
            if self.is_draco_available:
                col.prop(self, 'export_draco_mesh_compression_enable')

                # Display options when Draco compression is enabled.
                if self.export_draco_mesh_compression_enable:
                    col.prop(self, 'export_draco_mesh_compression_level')
                    col.prop(self, 'export_draco_position_quantization')
                    col.prop(self, 'export_draco_normal_quantization')
                    col.prop(self, 'export_draco_texcoord_quantization')

        def draw_object_settings(self):
            col = self.layout.box().column()
            col.prop(self, 'export_cameras')
            col.prop(self, 'export_lights')

        def draw_animation_settings(self):
            col = self.layout.box().column()
            col.prop(self, 'export_current_frame')
            col.prop(self, 'export_animations')
            if self.export_animations:
                col.prop(self, 'export_frame_range')
                col.prop(self, 'export_frame_step')
                col.prop(self, 'export_force_sampling')
                if self.export_force_sampling:
                    col.prop(self, 'export_def_bones')
            col.prop(self, 'export_skins')
            if self.export_skins:
                col.prop(self, 'export_all_influences')
            col.prop(self, 'export_morph')
            if self.export_morph:
                col.prop(self, 'export_morph_normal')
                if self.export_morph_normal:
                    col.prop(self, 'export_morph_tangent')
    else:
        def draw(self, context):
            pass


class GLTF_PT_export_main(bpy.types.Panel):
    bl_space_type = 'FILE_BROWSER'
    bl_region_type = 'TOOL_PROPS'
    bl_label = ""
    bl_parent_id = "FILE_PT_operator"
    bl_options = {'HIDE_HEADER'}

    @classmethod
    def poll(cls, context):
        sfile = context.space_data
        operator = sfile.active_operator

        return operator.bl_idname == "EXPORT_SCENE_OT_gltf"

    def draw(self, context):
        layout = self.layout
        layout.use_property_split = True
        layout.use_property_decorate = False  # No animation.

        sfile = context.space_data
        operator = sfile.active_operator

        layout.prop(operator, 'export_format')
        layout.prop(operator, 'export_copyright')
        layout.prop(operator, 'will_save_settings')


class GLTF_PT_export_include(bpy.types.Panel):
    bl_space_type = 'FILE_BROWSER'
    bl_region_type = 'TOOL_PROPS'
    bl_label = "Include"
    bl_parent_id = "FILE_PT_operator"
    bl_options = {'DEFAULT_CLOSED'}

    @classmethod
    def poll(cls, context):
        sfile = context.space_data
        operator = sfile.active_operator

        return operator.bl_idname == "EXPORT_SCENE_OT_gltf"

    def draw(self, context):
        layout = self.layout
        layout.use_property_split = True
        layout.use_property_decorate = False  # No animation.

        sfile = context.space_data
        operator = sfile.active_operator

        layout.prop(operator, 'export_selected')
        layout.prop(operator, 'export_extras')
        layout.prop(operator, 'export_cameras')
        layout.prop(operator, 'export_lights')


class GLTF_PT_export_transform(bpy.types.Panel):
    bl_space_type = 'FILE_BROWSER'
    bl_region_type = 'TOOL_PROPS'
    bl_label = "Transform"
    bl_parent_id = "FILE_PT_operator"
    bl_options = {'DEFAULT_CLOSED'}

    @classmethod
    def poll(cls, context):
        sfile = context.space_data
        operator = sfile.active_operator

        return operator.bl_idname == "EXPORT_SCENE_OT_gltf"

    def draw(self, context):
        layout = self.layout
        layout.use_property_split = True
        layout.use_property_decorate = False  # No animation.

        sfile = context.space_data
        operator = sfile.active_operator

        layout.prop(operator, 'export_yup')


class GLTF_PT_export_geometry(bpy.types.Panel):
    bl_space_type = 'FILE_BROWSER'
    bl_region_type = 'TOOL_PROPS'
    bl_label = "Geometry"
    bl_parent_id = "FILE_PT_operator"
    bl_options = {'DEFAULT_CLOSED'}

    @classmethod
    def poll(cls, context):
        sfile = context.space_data
        operator = sfile.active_operator

        return operator.bl_idname == "EXPORT_SCENE_OT_gltf"

    def draw(self, context):
        layout = self.layout
        layout.use_property_split = True
        layout.use_property_decorate = False  # No animation.

        sfile = context.space_data
        operator = sfile.active_operator

        layout.prop(operator, 'export_apply')
        layout.prop(operator, 'export_texcoords')
        layout.prop(operator, 'export_normals')
        col = layout.column()
        col.active = operator.export_normals
        col.prop(operator, 'export_tangents')
        layout.prop(operator, 'export_colors')
        layout.prop(operator, 'export_materials')
        col = layout.column()
        col.active = operator.export_materials
        col.prop(operator, 'export_image_format')


class GLTF_PT_export_geometry_compression(bpy.types.Panel):
    bl_space_type = 'FILE_BROWSER'
    bl_region_type = 'TOOL_PROPS'
    bl_label = "Compression"
    bl_parent_id = "GLTF_PT_export_geometry"
    bl_options = {'DEFAULT_CLOSED'}

    def __init__(self):
        self.is_draco_available = gltf2_io_draco_compression_extension.dll_exists()

    @classmethod
    def poll(cls, context):
        sfile = context.space_data
        operator = sfile.active_operator
        if operator.is_draco_available:
            return operator.bl_idname == "EXPORT_SCENE_OT_gltf"

    def draw_header(self, context):
        sfile = context.space_data
        operator = sfile.active_operator
        self.layout.prop(operator, "export_draco_mesh_compression_enable", text="")

    def draw(self, context):
        layout = self.layout
        layout.use_property_split = True
        layout.use_property_decorate = False  # No animation.

        sfile = context.space_data
        operator = sfile.active_operator

        layout.active = operator.export_draco_mesh_compression_enable
        layout.prop(operator, 'export_draco_mesh_compression_level')

        col = layout.column(align=True)
        col.prop(operator, 'export_draco_position_quantization', text="Quantize Position")
        col.prop(operator, 'export_draco_normal_quantization', text="Normal")
        col.prop(operator, 'export_draco_texcoord_quantization', text="Tex Coords")


class GLTF_PT_export_animation(bpy.types.Panel):
    bl_space_type = 'FILE_BROWSER'
    bl_region_type = 'TOOL_PROPS'
    bl_label = "Animation"
    bl_parent_id = "FILE_PT_operator"
    bl_options = {'DEFAULT_CLOSED'}

    @classmethod
    def poll(cls, context):
        sfile = context.space_data
        operator = sfile.active_operator

        return operator.bl_idname == "EXPORT_SCENE_OT_gltf"

    def draw(self, context):
        layout = self.layout
        layout.use_property_split = True
        layout.use_property_decorate = False  # No animation.

        sfile = context.space_data
        operator = sfile.active_operator

        layout.prop(operator, 'export_current_frame')


class GLTF_PT_export_animation_export(bpy.types.Panel):
    bl_space_type = 'FILE_BROWSER'
    bl_region_type = 'TOOL_PROPS'
    bl_label = "Animation"
    bl_parent_id = "GLTF_PT_export_animation"
    bl_options = {'DEFAULT_CLOSED'}

    @classmethod
    def poll(cls, context):
        sfile = context.space_data
        operator = sfile.active_operator

        return operator.bl_idname == "EXPORT_SCENE_OT_gltf"

    def draw_header(self, context):
        sfile = context.space_data
        operator = sfile.active_operator
        self.layout.prop(operator, "export_animations", text="")

    def draw(self, context):
        layout = self.layout
        layout.use_property_split = True
        layout.use_property_decorate = False  # No animation.

        sfile = context.space_data
        operator = sfile.active_operator

        layout.active = operator.export_animations

        layout.prop(operator, 'export_frame_range')
        layout.prop(operator, 'export_frame_step')
        layout.prop(operator, 'export_force_sampling')
        layout.prop(operator, 'export_nla_strips')

        row = layout.row()
        row.active = operator.export_force_sampling
        row.prop(operator, 'export_def_bones')


class GLTF_PT_export_animation_shapekeys(bpy.types.Panel):
    bl_space_type = 'FILE_BROWSER'
    bl_region_type = 'TOOL_PROPS'
    bl_label = "Shape Keys"
    bl_parent_id = "GLTF_PT_export_animation"
    bl_options = {'DEFAULT_CLOSED'}

    @classmethod
    def poll(cls, context):
        sfile = context.space_data
        operator = sfile.active_operator

        return operator.bl_idname == "EXPORT_SCENE_OT_gltf"

    def draw_header(self, context):
        sfile = context.space_data
        operator = sfile.active_operator
        self.layout.prop(operator, "export_morph", text="")

    def draw(self, context):
        layout = self.layout
        layout.use_property_split = True
        layout.use_property_decorate = False  # No animation.

        sfile = context.space_data
        operator = sfile.active_operator

        layout.active = operator.export_morph

        layout.prop(operator, 'export_morph_normal')
        col = layout.column()
        col.active = operator.export_morph_normal
        col.prop(operator, 'export_morph_tangent')


class GLTF_PT_export_animation_skinning(bpy.types.Panel):
    bl_space_type = 'FILE_BROWSER'
    bl_region_type = 'TOOL_PROPS'
    bl_label = "Skinning"
    bl_parent_id = "GLTF_PT_export_animation"
    bl_options = {'DEFAULT_CLOSED'}

    @classmethod
    def poll(cls, context):
        sfile = context.space_data
        operator = sfile.active_operator

        return operator.bl_idname == "EXPORT_SCENE_OT_gltf"

    def draw_header(self, context):
        sfile = context.space_data
        operator = sfile.active_operator
        self.layout.prop(operator, "export_skins", text="")

    def draw(self, context):
        layout = self.layout
        layout.use_property_split = True
        layout.use_property_decorate = False  # No animation.

        sfile = context.space_data
        operator = sfile.active_operator

        layout.active = operator.export_skins
        layout.prop(operator, 'export_all_influences')


class ExportGLTF2(bpy.types.Operator, ExportGLTF2_Base, ExportHelper):
    """Export scene as glTF 2.0 file"""
    bl_idname = 'export_scene.gltf'
    bl_label = 'Export glTF 2.0'

    filename_ext = ''

    filter_glob = StringProperty(default='*.glb;*.gltf', options={'HIDDEN'})


def menu_func_export(self, context):
    self.layout.operator(ExportGLTF2.bl_idname, text='glTF 2.0 (.glb/.gltf)')


class ImportGLTF2(Operator, ImportHelper):
    """Load a glTF 2.0 file"""
    bl_idname = 'import_scene.gltf'
    bl_label = 'Import glTF 2.0'

    filter_glob = StringProperty(default="*.glb;*.gltf", options={'HIDDEN'})

    loglevel = IntProperty(
        name='Log Level',
        description="Log Level")

    import_pack_images = BoolProperty(
        name='Pack images',
        description='Pack all images into .blend file',
        default=True
    )

    import_shading = EnumProperty(
        name="Shading",
        items=(("NORMALS", "Use Normal Data", ""),
               ("FLAT", "Flat Shading", ""),
               ("SMOOTH", "Smooth Shading", "")),
        description="How normals are computed during import",
        default="NORMALS")

    def draw(self, context):
        layout = self.layout

        layout.prop(self, 'import_pack_images')
        layout.prop(self, 'import_shading')

    def execute(self, context):
        return self.import_gltf2(context)

    def import_gltf2(self, context):
        import time
        from .io.imp.gltf2_io_gltf import glTFImporter
        from .blender.imp.gltf2_blender_gltf import BlenderGlTF

        self.set_debug_log()
        import_settings = self.as_keywords()

        self.gltf_importer = glTFImporter(self.filepath, import_settings)
        success, txt = self.gltf_importer.read()
        if not success:
            self.report({'ERROR'}, txt)
            return {'CANCELLED'}
        success, txt = self.gltf_importer.checks()
        if not success:
            self.report({'ERROR'}, txt)
            return {'CANCELLED'}
        self.gltf_importer.log.critical("Data are loaded, start creating Blender stuff")
        start_time = time.time()
        BlenderGlTF.create(self.gltf_importer)
        elapsed_s = "{:.2f}s".format(time.time() - start_time)
        self.gltf_importer.log.critical("glTF import finished in " + elapsed_s)
        self.gltf_importer.log.removeHandler(self.gltf_importer.log_handler)

        return {'FINISHED'}

    def set_debug_log(self):
        import logging
        if bpy.app.debug_value == 0:
            self.loglevel = logging.CRITICAL
        elif bpy.app.debug_value == 1:
            self.loglevel = logging.ERROR
        elif bpy.app.debug_value == 2:
            self.loglevel = logging.WARNING
        elif bpy.app.debug_value == 3:
            self.loglevel = logging.INFO
        else:
            self.loglevel = logging.NOTSET


def menu_func_import(self, context):
    self.layout.operator(ImportGLTF2.bl_idname, text='glTF 2.0 (.glb/.gltf)')


if bpy.app.version < (2, 80, 0):
    classes = (
        ExportGLTF2,
        ImportGLTF2
    )
else:
    classes = (
        ExportGLTF2,
        GLTF_PT_export_main,
        GLTF_PT_export_include,
        GLTF_PT_export_transform,
        GLTF_PT_export_geometry,
        GLTF_PT_export_geometry_compression,
        GLTF_PT_export_animation,
        GLTF_PT_export_animation_export,
        GLTF_PT_export_animation_shapekeys,
        GLTF_PT_export_animation_skinning,
        ImportGLTF2
    )


def register():
    for c in classes:
        bpy.utils.register_class(c)
    # bpy.utils.register_module(__name__)

    # add to the export / import menu
    if bpy.app.version < (2, 80, 0):
        bpy.types.INFO_MT_file_export.append(menu_func_export)
        bpy.types.INFO_MT_file_import.append(menu_func_import)
    else:
        bpy.types.TOPBAR_MT_file_export.append(menu_func_export)
        bpy.types.TOPBAR_MT_file_import.append(menu_func_import)


def unregister():
    for c in classes:
        bpy.utils.unregister_class(c)
    # bpy.utils.unregister_module(__name__)

    # remove from the export / import menu
    if bpy.app.version < (2, 80, 0):
        bpy.types.INFO_MT_file_export.remove(menu_func_export)
        bpy.types.INFO_MT_file_import.remove(menu_func_import)
    else:
        bpy.types.TOPBAR_MT_file_export.remove(menu_func_export)
        bpy.types.TOPBAR_MT_file_import.remove(menu_func_import)<|MERGE_RESOLUTION|>--- conflicted
+++ resolved
@@ -395,14 +395,11 @@
         if self.export_animations:
             export_settings['gltf_frame_range'] = self.export_frame_range
             export_settings['gltf_force_sampling'] = self.export_force_sampling
-<<<<<<< HEAD
             if self.export_force_sampling:
                 export_settings['gltf_def_bones'] = self.export_def_bones
             else:
                 export_settings['gltf_def_bones'] = False
-=======
             export_settings['gltf_nla_strips'] = self.export_nla_strips
->>>>>>> 2a029954
         else:
             export_settings['gltf_frame_range'] = False
             export_settings['gltf_move_keyframes'] = False
