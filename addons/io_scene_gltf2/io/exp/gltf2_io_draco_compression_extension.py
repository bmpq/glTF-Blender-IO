# Copyright 2018-2019 The glTF-Blender-IO authors.
#
# Licensed under the Apache License, Version 2.0 (the "License");
# you may not use this file except in compliance with the License.
# You may obtain a copy of the License at
#
#     http://www.apache.org/licenses/LICENSE-2.0
#
# Unless required by applicable law or agreed to in writing, software
# distributed under the License is distributed on an "AS IS" BASIS,
# WITHOUT WARRANTIES OR CONDITIONS OF ANY KIND, either express or implied.
# See the License for the specific language governing permissions and
# limitations under the License.

import bpy
import sys
from ctypes import c_void_p, c_uint32, c_uint64, c_bool, c_char_p, cdll
from pathlib import Path
import struct

from io_scene_gltf2.io.exp.gltf2_io_binary_data import BinaryData
from ...io.com.gltf2_io_debug import print_console


def dll_path() -> Path:
    """
    Get the DLL path depending on the underlying platform.
    :return: DLL path.
    """
    lib_name = 'extern_draco'
    blender_root = Path(bpy.app.binary_path).parent
    python_lib = Path("{v[0]}.{v[1]}/python/lib".format(v=bpy.app.version))
    python_version = "python{v[0]}.{v[1]}".format(v=sys.version_info)
    paths = {
        'win32': blender_root/python_lib/'site-packages'/'{}.dll'.format(lib_name),
        'linux': blender_root/python_lib/python_version/'site-packages'/'lib{}.so'.format(lib_name),
        'darwin': blender_root.parent/'Resources'/python_lib/python_version/'site-packages'/'lib{}.dylib'.format(lib_name)
    }

    path = paths.get(sys.platform)
    return path if path is not None else ''


def dll_exists(quiet=False) -> bool:
    """
    Checks whether the DLL path exists.
    :return: True if the DLL exists.
    """
    exists = dll_path().exists()
    if quiet is False:
        print("'{}' ".format(dll_path().absolute()) + ("exists, draco mesh compression is available" if exists else
                                                       "does not exist, draco mesh compression not available"))
    return exists


def compress_scene_primitives(scenes, export_settings):
    """
    Handles draco compression.
    Invoked after data has been gathered, but before scenes get traversed.
    Moves position, normal and texture coordinate attributes into a Draco compressed buffer.
    """

    # Load DLL and setup function signatures.
    # Nearly all functions take the compressor as the first argument.
    dll = cdll.LoadLibrary(str(dll_path().resolve()))

    # Initialization:

    dll.create_compressor.restype = c_void_p
    dll.create_compressor.argtypes = []

    dll.destroy_compressor.restype = None
    dll.destroy_compressor.argtypes = [c_void_p]

    # Configuration:

    dll.set_compression_level.restype = None
    dll.set_compression_level.argtypes = [c_void_p, c_uint32]

    dll.set_position_quantization.restype = None
    dll.set_position_quantization.argtypes = [c_void_p, c_uint32]

    dll.set_normal_quantization.restype = None
    dll.set_normal_quantization.argtypes = [c_void_p, c_uint32]

    dll.set_uv_quantization.restype = None
    dll.set_uv_quantization.argtypes = [c_void_p, c_uint32]

    dll.set_generic_quantization.restype = None
    dll.set_generic_quantization.argtypes = [c_void_p, c_uint32]

    # Data transfer:

    dll.set_faces.restype = None
    dll.set_faces.argtypes = [
        c_void_p, # Compressor
        c_uint32, # Index count
        c_uint32, # Index byte length
        c_char_p  # Indices
    ]

    add_attribute_fn_restype = c_uint32 # Draco id
    add_attribute_fn_argtypes = [
        c_void_p, # Compressor
        c_uint32, # Attribute count
        c_char_p  # Values
    ]

    dll.add_positions_f32.restype = add_attribute_fn_restype
    dll.add_positions_f32.argtypes = add_attribute_fn_argtypes

    dll.add_normals_f32.restype = add_attribute_fn_restype
    dll.add_normals_f32.argtypes = add_attribute_fn_argtypes

    dll.add_uvs_f32.restype = add_attribute_fn_restype
    dll.add_uvs_f32.argtypes = add_attribute_fn_argtypes

    dll.add_weights_f32.restype = add_attribute_fn_restype
    dll.add_weights_f32.argtypes = add_attribute_fn_argtypes

    dll.add_joints_u16.restype = add_attribute_fn_restype
    dll.add_joints_u16.argtypes = add_attribute_fn_argtypes

    # Compression:

    dll.compress.restype = c_bool
    dll.compress.argtypes = [
        c_void_p # Compressor
    ]

    dll.compress_morphed.restype = c_bool
    dll.compress_morphed.argtypes = [
        c_void_p # Compressor
    ]

    dll.get_compressed_size.restype = c_uint64
    dll.get_compressed_size.argtypes = [
        c_void_p # Compressor
    ]

    dll.copy_to_bytes.restype = None
    dll.copy_to_bytes.argtypes = [
        c_void_p, # Compressor
        c_char_p  # Destination pointer
    ]

    # Traverse nodes.
    for scene in scenes:
        for node in scene.nodes:
            __traverse_node(node, lambda node: __compress_node(node, dll, export_settings))

    # Cleanup memory.
    # May be shared amongst nodes because of non-unique primitive parents, so memory
    # release happens delayed.
    for scene in scenes:
        for node in scene.nodes:
            __traverse_node(node, __dispose_memory)

def __dispose_memory(node):
    """Remove buffers from attribute, since the data now resides inside the compressed Draco buffer."""
    if not (node.mesh is None):
        for primitive in node.mesh.primitives:

            # Drop indices.
            primitive.indices.buffer_view = None

            # Drop attributes.
            attributes = primitive.attributes
            if 'NORMAL' in attributes:
                attributes['NORMAL'].buffer_view = None
            for attribute in [attributes[attr] for attr in attributes if attr.startswith('TEXCOORD_')]:
                attribute.buffer_view = None

def __compress_node(node, dll, export_settings):
    """Compress a single node."""
    if not (node.mesh is None):
        print_console('INFO', 'Draco exporter: Compressing mesh "%s".' % node.name)
        for primitive in node.mesh.primitives:
            __compress_primitive(primitive, dll, export_settings)

def __traverse_node(node, f):
    """Calls f for each node and all child nodes, recursively."""
    f(node)
    if not (node.children is None):
        for child in node.children:
            __traverse_node(child, f)


def __compress_primitive(primitive, dll, export_settings):

    attributes = primitive.attributes
    indices = primitive.indices

    # Maps component types to their byte length.
    component_type_byte_length = {
        'Byte': 1,
        'UnsignedByte': 1,
        'Short': 2,
        'UnsignedShort': 2,
        'UnsignedInt': 4,
    }

    # Positions are the only attribute type required to be present.
    if 'POSITION' not in attributes:
        print_console('WARNING', 'Draco exporter: Primitive without positions encountered. Skipping.')
        return

    positions = attributes['POSITION']
    normals = attributes['NORMAL'] if 'NORMAL' in attributes else None
    uvs = [attributes[attr] for attr in attributes if attr.startswith('TEXCOORD_')]
    weights = [attributes[attr] for attr in attributes if attr.startswith('WEIGHTS_')]
    joints = [attributes[attr] for attr in attributes if attr.startswith('JOINTS_')]

<<<<<<< HEAD
    print_console('INFO', 'Draco exporter: %s normals, %d uvs, %d weights, %d joints' %
        ('without' if normals is None else 'with', len(uvs), len(weights), len(joints)))
=======
    print_console('INFO', ('Draco exporter: Compressing primitive %s normal attribute and with %d ' +
        'texture coordinate attributes, along with positions.') %
        ('with' if enable_normals else 'without', len(tex_coord_attrs)))
>>>>>>> c8c8b1cf

    # Begin mesh.
    compressor = dll.create_compressor()

    # Each attribute must have the same count of elements.
    count = positions.count

    # Add attributes to mesh compressor, remembering each attribute's Draco id.

    position_id = dll.add_positions_f32(compressor, count, positions.buffer_view.data)

    normal_id = None
    if normals is not None:
        if normals.count != count:
            print_console('INFO', 'Draco exporter: Mismatching normal count. Skipping.')
            dll.disposeCompressor(compressor)
            return
        normal_id = dll.add_normals_f32(compressor, normals.count, normals.buffer_view.data)

    uv_ids = []
    for uv in uvs:
        if uv.count != count:
            print_console('INFO', 'Draco exporter: Mismatching uv count. Skipping.')
            dll.disposeCompressor(compressor)
            return
        uv_ids.append(dll.add_uvs_f32(compressor, uv.count, uv.buffer_view.data))

    weight_ids = []
    for weight in weights:
        if weight.count != count:
            print_console('INFO', 'Draco exporter: Mismatching weight count. Skipping.')
            dll.disposeCompressor(compressor)
            return
        weight_ids.append(dll.add_weights_f32(compressor, weight.count, weight.buffer_view.data))

    joint_ids = []
    for joint in joints:
        if joint.count != count:
            print_console('INFO', 'Draco exporter: Mismatching joint count. Skipping.')
            dll.disposeCompressor(compressor)
            return
        joint_ids.append(dll.add_joints_u16(compressor, joint.count, joint.buffer_view.data))

    # Add face indices to mesh compressor.
    dll.set_faces(compressor, indices.count, component_type_byte_length[indices.component_type.name], indices.buffer_view.data)

    # Set compression parameters.
    dll.set_compression_level(compressor, export_settings['gltf_draco_mesh_compression_level'])
    dll.set_position_quantization(compressor, export_settings['gltf_draco_position_quantization'])
    dll.set_normal_quantization(compressor, export_settings['gltf_draco_normal_quantization'])
    dll.set_uv_quantization(compressor, export_settings['gltf_draco_texcoord_quantization'])
    dll.set_generic_quantization(compressor, export_settings['gltf_draco_generic_quantization'])

    compress_fn = dll.compress if not primitive.targets else dll.compress_morphed

    # After all point and connectivity data has been written to the compressor,
    # it can finally be compressed.
    if dll.compress(compressor):

        # Compression was successful.
        # Move compressed data into a bytes object,
        # which is referenced by a 'gltf2_io_binary_data.BinaryData':
        #
        # "KHR_draco_mesh_compression": {
        #     ....
        #     "buffer_view": Compressed data inside a 'gltf2_io_binary_data.BinaryData'.
        # }

        # Query size necessary to hold all the compressed data.
        compression_size = dll.get_compressed_size(compressor)

        # Allocate byte buffer and write compressed data to it.
        compressed_data = bytes(compression_size)
        dll.copy_to_bytes(compressor, compressed_data)

        if primitive.extensions is None:
            primitive.extensions = {}

        # Write Draco extension into primitive, including attribute ids:

        extension = {
            'bufferView': BinaryData(compressed_data),
            'attributes': {
                'POSITION': position_id
            }
        }

        if normals is not None:
            extension['attributes']['NORMAL'] = normal_id

        for (k, id) in enumerate(uvs):
            extension['attributes']['TEXCOORD_' + str(k)] = id

        for (k, id) in enumerate(weight_ids):
            extension['attributes']['WEIGHTS_' + str(k)] = id

        for (k, id) in enumerate(joint_ids):
            extension['attributes']['JOINTS_' + str(k)] = id

        primitive.extensions['KHR_draco_mesh_compression'] = extension

        # Remove buffer views from the accessors of the attributes which compressed:

        positions.buffer_view = None

        if normals is not None:
            normals.buffer_view = None

        for uv in uvs:
            uv.buffer_view = None

        for weight in weights:
            weight.buffer_view = None

        for joint in joints:
            joint.buffer_view = None

        # Set to triangle list mode.
        primitive.mode = 4

    # Afterwards, the compressor can be released.
    dll.destroy_compressor(compressor)

    return<|MERGE_RESOLUTION|>--- conflicted
+++ resolved
@@ -211,14 +211,8 @@
     weights = [attributes[attr] for attr in attributes if attr.startswith('WEIGHTS_')]
     joints = [attributes[attr] for attr in attributes if attr.startswith('JOINTS_')]
 
-<<<<<<< HEAD
     print_console('INFO', 'Draco exporter: %s normals, %d uvs, %d weights, %d joints' %
         ('without' if normals is None else 'with', len(uvs), len(weights), len(joints)))
-=======
-    print_console('INFO', ('Draco exporter: Compressing primitive %s normal attribute and with %d ' +
-        'texture coordinate attributes, along with positions.') %
-        ('with' if enable_normals else 'without', len(tex_coord_attrs)))
->>>>>>> c8c8b1cf
 
     # Begin mesh.
     compressor = dll.create_compressor()
