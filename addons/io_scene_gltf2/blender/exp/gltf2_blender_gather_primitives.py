--- conflicted
+++ resolved
@@ -68,7 +68,6 @@
     """
     primitives = []
 
-<<<<<<< HEAD
     # retrieve active render UVMap
     active_uvmap_idx = 0
     for i in range(len(blender_mesh.uv_layers)):
@@ -76,10 +75,7 @@
             active_uvmap_idx = i
             break
 
-    blender_primitives = __gather_cache_primitives(blender_mesh, library, blender_object,
-=======
     blender_primitives = __gather_cache_primitives(blender_mesh, uuid_for_skined_data,
->>>>>>> 69c6b292
         vertex_groups, modifiers, export_settings)
 
     for internal_primitive in blender_primitives:
@@ -94,12 +90,8 @@
                 mat = materials[i]
             if mat is not None:
                 material = gltf2_blender_gather_materials.gather_material(
-<<<<<<< HEAD
-                    blender_material,
-                    active_uvmap_idx,
-=======
                     mat,
->>>>>>> 69c6b292
+                    active_uvmap_idx
                     export_settings,
                 )
 
