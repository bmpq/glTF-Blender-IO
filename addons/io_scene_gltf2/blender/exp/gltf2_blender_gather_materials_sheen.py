# Copyright 2018-2022 The glTF-Blender-IO authors.
#
# Licensed under the Apache License, Version 2.0 (the "License");
# you may not use this file except in compliance with the License.
# You may obtain a copy of the License at
#
#     http://www.apache.org/licenses/LICENSE-2.0
#
# Unless required by applicable law or agreed to in writing, software
# distributed under the License is distributed on an "AS IS" BASIS,
# WITHOUT WARRANTIES OR CONDITIONS OF ANY KIND, either express or implied.
# See the License for the specific language governing permissions and
# limitations under the License.

import bpy
from io_scene_gltf2.io.com.gltf2_io_extensions import Extension
from io_scene_gltf2.blender.exp import gltf2_blender_gather_texture_info
from io_scene_gltf2.blender.exp.gltf2_blender_search_node_tree import \
    has_image_node_from_socket, \
    get_socket, \
    get_factor_from_socket


def export_sheen(blender_material, export_settings):
    sheen_extension = {}

    sheenColor_socket = get_socket(blender_material, "sheenColor")
    sheenRoughness_socket = get_socket(blender_material, "sheenRoughness")

    if sheenColor_socket.socket is None or sheenRoughness_socket.socket is None:
        return None, None

    sheenColor_non_linked = isinstance(sheenColor_socket.socket, bpy.types.NodeSocket) and not sheenColor_socket.socket.is_linked
    sheenRoughness_non_linked = isinstance(sheenRoughness_socket.socket, bpy.types.NodeSocket) and not sheenRoughness_socket.socket.is_linked


    use_actives_uvmaps = []

    if sheenColor_non_linked is True:
        color = sheenColor_socket.socket.default_value[:3]
        if color != (0.0, 0.0, 0.0):
            sheen_extension['sheenColorFactor'] = color
    else:
        # Factor
<<<<<<< HEAD
        fac = get_factor_from_socket(sheenColor_socket, kind='RGB')
=======
        fac = gltf2_blender_get.get_factor_from_socket(sheenColor_socket, kind='RGB')
        if fac is None:
            fac = [1.0, 1.0, 1.0] # Default is 0.0/0.0/0.0, so we need to set it to 1 if no factor
>>>>>>> dde85b35
        if fac is not None and fac != [0.0, 0.0, 0.0]:
            sheen_extension['sheenColorFactor'] = fac
        
        # Texture
        if has_image_node_from_socket(sheenColor_socket, export_settings):
            original_sheenColor_texture, original_sheenColor_use_active_uvmap, _ = gltf2_blender_gather_texture_info.gather_texture_info(
                sheenColor_socket,
                (sheenColor_socket,),
                export_settings,
            )
            sheen_extension['sheenColorTexture'] = original_sheenColor_texture
            if original_sheenColor_use_active_uvmap:
                use_actives_uvmaps.append("sheenColorTexture")


    if sheenRoughness_non_linked is True:
        fac = sheenRoughness_socket.socket.default_value
        if fac != 0.0:
            sheen_extension['sheenRoughnessFactor'] = fac
    else:
        # Factor
<<<<<<< HEAD
        fac = get_factor_from_socket(sheenRoughness_socket, kind='VALUE')
=======
        fac = gltf2_blender_get.get_factor_from_socket(sheenRoughness_socket, kind='VALUE')
        if fac is None:
            fac = 1.0 # Default is 0.0 so we need to set it to 1.0 if no factor
>>>>>>> dde85b35
        if fac is not None and fac != 0.0:
            sheen_extension['sheenRoughnessFactor'] = fac
        
        # Texture
        if has_image_node_from_socket(sheenRoughness_socket, export_settings):
            original_sheenRoughness_texture, original_sheenRoughness_use_active_uvmap, _ = gltf2_blender_gather_texture_info.gather_texture_info(
                sheenRoughness_socket,
                (sheenRoughness_socket,),
                export_settings,
            )
            sheen_extension['sheenRoughnessTexture'] = original_sheenRoughness_texture
            if original_sheenRoughness_use_active_uvmap:
                use_actives_uvmaps.append("sheenRoughnessTexture")
    
    return Extension('KHR_materials_sheen', sheen_extension, False), use_actives_uvmaps<|MERGE_RESOLUTION|>--- conflicted
+++ resolved
@@ -42,13 +42,9 @@
             sheen_extension['sheenColorFactor'] = color
     else:
         # Factor
-<<<<<<< HEAD
         fac = get_factor_from_socket(sheenColor_socket, kind='RGB')
-=======
-        fac = gltf2_blender_get.get_factor_from_socket(sheenColor_socket, kind='RGB')
         if fac is None:
             fac = [1.0, 1.0, 1.0] # Default is 0.0/0.0/0.0, so we need to set it to 1 if no factor
->>>>>>> dde85b35
         if fac is not None and fac != [0.0, 0.0, 0.0]:
             sheen_extension['sheenColorFactor'] = fac
         
@@ -70,13 +66,9 @@
             sheen_extension['sheenRoughnessFactor'] = fac
     else:
         # Factor
-<<<<<<< HEAD
         fac = get_factor_from_socket(sheenRoughness_socket, kind='VALUE')
-=======
-        fac = gltf2_blender_get.get_factor_from_socket(sheenRoughness_socket, kind='VALUE')
         if fac is None:
             fac = 1.0 # Default is 0.0 so we need to set it to 1.0 if no factor
->>>>>>> dde85b35
         if fac is not None and fac != 0.0:
             sheen_extension['sheenRoughnessFactor'] = fac
         
