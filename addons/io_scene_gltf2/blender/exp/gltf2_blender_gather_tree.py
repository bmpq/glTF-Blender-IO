--- conflicted
+++ resolved
@@ -157,13 +157,9 @@
 
         # World Matrix
         # Store World Matrix for objects
-<<<<<<< HEAD
-        if node.blender_type in [VExportNode.OBJECT, VExportNode.COLLECTION, VExportNode.ARMATURE, VExportNode.CAMERA, VExportNode.LIGHT]:
-=======
         if dupli_world_matrix is not None:
             node.matrix_world = dupli_world_matrix
-        elif node.blender_type in [VExportNode.OBJECT, VExportNode.ARMATURE, VExportNode.CAMERA, VExportNode.LIGHT]:
->>>>>>> bca5fe9e
+        elif node.blender_type in [VExportNode.OBJECT, VExportNode.COLLECTION, VExportNode.ARMATURE, VExportNode.CAMERA, VExportNode.LIGHT]:
             # Matrix World of object is expressed based on collection instance objects are
             # So real world matrix is collection world_matrix @ "world_matrix" of object
             node.matrix_world = parent_coll_matrix_world @ blender_object.matrix_world.copy()
