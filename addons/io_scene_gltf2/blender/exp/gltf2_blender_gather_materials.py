# Copyright 2018-2021 The glTF-Blender-IO authors.
#
# Licensed under the Apache License, Version 2.0 (the "License");
# you may not use this file except in compliance with the License.
# You may obtain a copy of the License at
#
#     http://www.apache.org/licenses/LICENSE-2.0
#
# Unless required by applicable law or agreed to in writing, software
# distributed under the License is distributed on an "AS IS" BASIS,
# WITHOUT WARRANTIES OR CONDITIONS OF ANY KIND, either express or implied.
# See the License for the specific language governing permissions and
# limitations under the License.

from copy import deepcopy
import bpy

from io_scene_gltf2.blender.exp.gltf2_blender_gather_cache import cached, cached_by_key
from io_scene_gltf2.io.com import gltf2_io
from io_scene_gltf2.io.com.gltf2_io_extensions import Extension
from io_scene_gltf2.blender.exp import gltf2_blender_gather_texture_info, gltf2_blender_export_keys
from io_scene_gltf2.blender.exp import gltf2_blender_search_node_tree

from io_scene_gltf2.blender.exp import gltf2_blender_gather_materials_pbr_metallic_roughness
from io_scene_gltf2.blender.exp import gltf2_blender_gather_materials_unlit
from ..com.gltf2_blender_extras import generate_extras
from io_scene_gltf2.blender.exp import gltf2_blender_get
from io_scene_gltf2.io.exp.gltf2_io_user_extensions import export_user_extensions
from io_scene_gltf2.io.com.gltf2_io_debug import print_console
from io_scene_gltf2.io.com.gltf2_io_constants import GLTF_IOR
from io_scene_gltf2.blender.com.gltf2_blender_default import BLENDER_SPECULAR, BLENDER_SPECULAR_TINT

@cached
def get_material_cache_key(blender_material, active_uvmap_index, export_settings):
    # Use id of material
    # Do not use bpy.types that can be unhashable
    # Do not use material name, that can be not unique (when linked)
    return (
      (id(blender_material),),
      (active_uvmap_index,)
    )

@cached_by_key(key=get_material_cache_key)
def gather_material(blender_material, active_uvmap_index, export_settings):
    """
    Gather the material used by the blender primitive.

    :param blender_material: the blender material used in the glTF primitive
    :param export_settings:
    :return: a glTF material
    """
    if not __filter_material(blender_material, export_settings):
        return None

    mat_unlit = __gather_material_unlit(blender_material, active_uvmap_index, export_settings)
    if mat_unlit is not None:
        export_user_extensions('gather_material_hook', export_settings, mat_unlit, blender_material)
        return mat_unlit

    orm_texture = __gather_orm_texture(blender_material, export_settings)

    emissive_factor = __gather_emissive_factor(blender_material, export_settings)
    emissive_texture, uvmap_actives_emissive_texture = __gather_emissive_texture(blender_material, export_settings)
    extensions, uvmap_actives_extensions = __gather_extensions(blender_material, emissive_factor, export_settings)
    normal_texture, uvmap_actives_normal_texture = __gather_normal_texture(blender_material, export_settings)
    occlusion_texture, uvmap_actives_occlusion_texture = __gather_occlusion_texture(blender_material, orm_texture, export_settings)
    pbr_metallic_roughness, uvmap_actives_pbr_metallic_roughness = __gather_pbr_metallic_roughness(blender_material, orm_texture, export_settings)

    if any([i>1.0 for i in emissive_factor or []]) is True:
        # Strength is set on extension
        emission_strength = max(emissive_factor)
        emissive_factor = [f / emission_strength for f in emissive_factor]


    base_material = gltf2_io.Material(
        alpha_cutoff=__gather_alpha_cutoff(blender_material, export_settings),
        alpha_mode=__gather_alpha_mode(blender_material, export_settings),
        double_sided=__gather_double_sided(blender_material, export_settings),
        emissive_factor=emissive_factor,
        emissive_texture=emissive_texture,
        extensions=extensions,
        extras=__gather_extras(blender_material, export_settings),
        name=__gather_name(blender_material, export_settings),
        normal_texture=normal_texture,
        occlusion_texture=occlusion_texture,
        pbr_metallic_roughness=pbr_metallic_roughness
    )


    # merge all uvmap_actives
    uvmap_actives = []
    if uvmap_actives_emissive_texture:
        uvmap_actives.extend(uvmap_actives_emissive_texture)
    if uvmap_actives_extensions:
        uvmap_actives.extend(uvmap_actives_extensions)
    if uvmap_actives_normal_texture:
        uvmap_actives.extend(uvmap_actives_normal_texture)
    if uvmap_actives_occlusion_texture:
        uvmap_actives.extend(uvmap_actives_occlusion_texture)
    if uvmap_actives_pbr_metallic_roughness:
        uvmap_actives.extend(uvmap_actives_pbr_metallic_roughness)

    # Because some part of material are shared (eg pbr_metallic_roughness), we must copy the material
    # Texture must be shared, but not TextureInfo
    material = deepcopy(base_material)
    __get_new_material_texture_shared(base_material, material)

    active_uvmap_index = active_uvmap_index if active_uvmap_index != 0 else None

    for tex in uvmap_actives:
        if tex == "emissiveTexture":
            material.emissive_texture.tex_coord = active_uvmap_index
        elif tex == "normalTexture":
            material.normal_texture.tex_coord = active_uvmap_index
        elif tex == "occlusionTexture":
            material.occlusion_texture.tex_coord = active_uvmap_index
        elif tex == "baseColorTexture":
            material.pbr_metallic_roughness.base_color_texture.tex_coord = active_uvmap_index
        elif tex == "metallicRoughnessTexture":
            material.pbr_metallic_roughness.metallic_roughness_texture.tex_coord = active_uvmap_index
        elif tex == "clearcoatTexture":
            material.extensions["KHR_materials_clearcoat"].extension['clearcoatTexture'].tex_coord = active_uvmap_index
        elif tex == "clearcoatRoughnessTexture":
            material.extensions["KHR_materials_clearcoat"].extension['clearcoatRoughnessTexture'].tex_coord = active_uvmap_index
        elif tex == "clearcoatNormalTexture": #TODO not tested yet
            material.extensions["KHR_materials_clearcoat"].extension['clearcoatNormalTexture'].tex_coord = active_uvmap_index
        elif tex == "transmissionTexture": #TODO not tested yet
            material.extensions["KHR_materials_transmission"].extension['transmissionTexture'].tex_coord = active_uvmap_index
        elif tex == "specularColorTexture":
            material.extensions["KHR_materials_specular"].extension['specularColorTexture'].tex_coord = active_uvmap_index

    # If material is not using active UVMap, we need to return the same material,
    # Even if multiples meshes are using different active UVMap
    if len(uvmap_actives) == 0 and active_uvmap_index != -1:
        material = gather_material(blender_material, -1, export_settings)


    # If emissive is set, from an emissive node (not PBR)
    # We need to set manually default values for
    # pbr_metallic_roughness.baseColor
    if material.emissive_factor is not None and gltf2_blender_get.get_node_socket(blender_material, bpy.types.ShaderNodeBsdfPrincipled, "Base Color") is None:
        material.pbr_metallic_roughness = gltf2_blender_gather_materials_pbr_metallic_roughness.get_default_pbr_for_emissive_node()

    export_user_extensions('gather_material_hook', export_settings, material, blender_material)

    return material
    # material = blender_primitive['material']
    #
    #     if get_material_requires_texcoords(glTF, material) and not export_settings['gltf_texcoords']:
    #         material = -1
    #
    #     if get_material_requires_normals(glTF, material) and not export_settings['gltf_normals']:
    #         material = -1
    #
    #     # Meshes/primitives without material are allowed.
    #     if material >= 0:
    #         primitive.material = material
    #     else:
    #         print_console('WARNING', 'Material ' + internal_primitive[
    #             'material'] + ' not found. Please assign glTF 2.0 material or enable Blinn-Phong material in export.')


def __get_new_material_texture_shared(base, node):
        if node is None:
            return
        if callable(node) is True:
            return
        if node.__str__().startswith('__'):
            return
        if type(node) in [gltf2_io.TextureInfo, gltf2_io.MaterialOcclusionTextureInfoClass, gltf2_io.MaterialNormalTextureInfoClass]:
            node.index = base.index
        else:
            if hasattr(node, '__dict__'):
                for attr, value in node.__dict__.items():
                    __get_new_material_texture_shared(getattr(base, attr), value)
            else:
                # For extensions (on a dict)
                if type(node).__name__ == 'dict':
                    for i in node.keys():
                        __get_new_material_texture_shared(base[i], node[i])

def __filter_material(blender_material, export_settings):
    return export_settings[gltf2_blender_export_keys.MATERIALS]


def __gather_alpha_cutoff(blender_material, export_settings):
    if blender_material.blend_method == 'CLIP':
        return blender_material.alpha_threshold
    return None


def __gather_alpha_mode(blender_material, export_settings):
    if blender_material.blend_method == 'CLIP':
        return 'MASK'
    elif blender_material.blend_method in ['BLEND', 'HASHED']:
        return 'BLEND'
    return None


def __gather_double_sided(blender_material, export_settings):
    if not blender_material.use_backface_culling:
        return True

    old_double_sided_socket = gltf2_blender_get.get_socket_old(blender_material, "DoubleSided")
    if old_double_sided_socket is not None and\
            not old_double_sided_socket.is_linked and\
            old_double_sided_socket.default_value > 0.5:
        return True
    return None


def __gather_emissive_factor(blender_material, export_settings):
    emissive_socket = gltf2_blender_get.get_socket(blender_material, "Emissive")
    if emissive_socket is None:
        emissive_socket = gltf2_blender_get.get_socket_old(blender_material, "EmissiveFactor")
    if isinstance(emissive_socket, bpy.types.NodeSocket):
        if export_settings['gltf_image_format'] != "NONE":
            factor = gltf2_blender_get.get_factor_from_socket(emissive_socket, kind='RGB')
        else:
            factor = gltf2_blender_get.get_const_from_default_value_socket(emissive_socket, kind='RGB')

        if factor is None and emissive_socket.is_linked:
            # In glTF, the default emissiveFactor is all zeros, so if an emission texture is connected,
            # we have to manually set it to all ones.
            factor = [1.0, 1.0, 1.0]

        if factor is None: factor = [0.0, 0.0, 0.0]

        # Handle Emission Strength
        strength_socket = None
        if emissive_socket.node.type == 'EMISSION':
            strength_socket = emissive_socket.node.inputs['Strength']
        elif 'Emission Strength' in emissive_socket.node.inputs:
            strength_socket = emissive_socket.node.inputs['Emission Strength']
        strength = (
            gltf2_blender_get.get_const_from_socket(strength_socket, kind='VALUE')
            if strength_socket is not None
            else None
        )
        if strength is not None:
            factor = [f * strength for f in factor]

        # Clamp to range [0,1]
        # Official glTF clamp to range [0,1]
        # If we are outside, we need to use extension KHR_materials_emissive_strength

        if factor == [0, 0, 0]: factor = None

        return factor

    return None


def __gather_emissive_texture(blender_material, export_settings):
    emissive = gltf2_blender_get.get_socket(blender_material, "Emissive")
    if emissive is None:
        emissive = gltf2_blender_get.get_socket_old(blender_material, "Emissive")
    emissive_texture, use_actives_uvmap_emissive = gltf2_blender_gather_texture_info.gather_texture_info(emissive, (emissive,), export_settings)
    return emissive_texture, ["emissiveTexture"] if use_actives_uvmap_emissive else None


def __gather_extensions(blender_material, emissive_factor, export_settings):
    extensions = {}

    # KHR_materials_clearcoat
    actives_uvmaps = []

    clearcoat_extension, use_actives_uvmap_clearcoat = __gather_clearcoat_extension(blender_material, export_settings)
    if clearcoat_extension:
        extensions["KHR_materials_clearcoat"] = clearcoat_extension
        actives_uvmaps.extend(use_actives_uvmap_clearcoat)

    # KHR_materials_transmission

    transmission_extension, use_actives_uvmap_transmission = __gather_transmission_extension(blender_material, export_settings)
    if transmission_extension:
        extensions["KHR_materials_transmission"] = transmission_extension
        actives_uvmaps.extend(use_actives_uvmap_transmission)

<<<<<<< HEAD
    # KHR_materials_emissive_strength
    if any([i>1.0 for i in emissive_factor or []]):
        emissive_strength_extension = __gather_emissive_strength_extension(emissive_factor, export_settings)
        if emissive_strength_extension:
            extensions["KHR_materials_emissive_strength"] = emissive_strength_extension

    # KHR_materials_volume

    volume_extension, use_actives_uvmap_volume_thickness  = __gather_volume_extension(blender_material, export_settings)
    if volume_extension:
        extensions["KHR_materials_volume"] = volume_extension
        actives_uvmaps.extend(use_actives_uvmap_volume_thickness)

    # KHR_materials_ior
    # Keep this extension at the end, because we export it only if some others are exported
    ior_extension = __gather_ior_extension(blender_material, extensions, export_settings)
    if ior_extension:
        extensions["KHR_materials_ior"] = ior_extension
=======
    # KHR_materials_specular
    specular_extension, use_actives_uvmap_specular = __gather_specular_extension(blender_material, export_settings)
    if specular_extension:
        extensions["KHR_materials_specular"] = specular_extension
        actives_uvmaps.extend(use_actives_uvmap_specular)
>>>>>>> f925c980

    return extensions, actives_uvmaps if extensions else None


def __gather_extras(blender_material, export_settings):
    if export_settings['gltf_extras']:
        return generate_extras(blender_material)
    return None


def __gather_name(blender_material, export_settings):
    return blender_material.name


def __gather_normal_texture(blender_material, export_settings):
    normal = gltf2_blender_get.get_socket(blender_material, "Normal")
    if normal is None:
        normal = gltf2_blender_get.get_socket_old(blender_material, "Normal")
    normal_texture, use_active_uvmap_normal = gltf2_blender_gather_texture_info.gather_material_normal_texture_info_class(
        normal,
        (normal,),
        export_settings)
    return normal_texture, ["normalTexture"] if use_active_uvmap_normal else None


def __gather_orm_texture(blender_material, export_settings):
    # Check for the presence of Occlusion, Roughness, Metallic sharing a single image.
    # If not fully shared, return None, so the images will be cached and processed separately.

    occlusion = gltf2_blender_get.get_socket(blender_material, "Occlusion")
    if occlusion is None or not __has_image_node_from_socket(occlusion):
        occlusion = gltf2_blender_get.get_socket_old(blender_material, "Occlusion")
        if occlusion is None or not __has_image_node_from_socket(occlusion):
            return None

    metallic_socket = gltf2_blender_get.get_socket(blender_material, "Metallic")
    roughness_socket = gltf2_blender_get.get_socket(blender_material, "Roughness")

    hasMetal = metallic_socket is not None and __has_image_node_from_socket(metallic_socket)
    hasRough = roughness_socket is not None and __has_image_node_from_socket(roughness_socket)

    if not hasMetal and not hasRough:
        metallic_roughness = gltf2_blender_get.get_socket_old(blender_material, "MetallicRoughness")
        if metallic_roughness is None or not __has_image_node_from_socket(metallic_roughness):
            return None
        result = (occlusion, metallic_roughness)
    elif not hasMetal:
        result = (occlusion, roughness_socket)
    elif not hasRough:
        result = (occlusion, metallic_socket)
    else:
        result = (occlusion, roughness_socket, metallic_socket)

    if not gltf2_blender_gather_texture_info.check_same_size_images(result):
        print_console("INFO",
            "Occlusion and metal-roughness texture will be exported separately "
            "(use same-sized images if you want them combined)")
        return None

    # Double-check this will past the filter in texture_info
    info, info_use_active_uvmap = gltf2_blender_gather_texture_info.gather_texture_info(result[0], result, export_settings)
    if info is None:
        return None

    return result

def __gather_occlusion_texture(blender_material, orm_texture, export_settings):
    occlusion = gltf2_blender_get.get_socket(blender_material, "Occlusion")
    if occlusion is None:
        occlusion = gltf2_blender_get.get_socket_old(blender_material, "Occlusion")
    occlusion_texture, use_active_uvmap_occlusion = gltf2_blender_gather_texture_info.gather_material_occlusion_texture_info_class(
        occlusion,
        orm_texture or (occlusion,),
        export_settings)
    return occlusion_texture, ["occlusionTexture"] if use_active_uvmap_occlusion else None


def __gather_pbr_metallic_roughness(blender_material, orm_texture, export_settings):
    return gltf2_blender_gather_materials_pbr_metallic_roughness.gather_material_pbr_metallic_roughness(
        blender_material,
        orm_texture,
        export_settings)

#TODOExt is this the same as __get_tex_from_socket from gather_image ?
def __has_image_node_from_socket(socket):
    result = gltf2_blender_search_node_tree.from_socket(
        socket,
        gltf2_blender_search_node_tree.FilterByType(bpy.types.ShaderNodeTexImage))
    if not result:
        return False
    return True


def __gather_volume_extension(blender_material, export_settings):

    # If no transmission --> No volume
    transmission_enabled = False
    transmission_socket = gltf2_blender_get.get_socket(blender_material, 'Transmission')
    if isinstance(transmission_socket, bpy.types.NodeSocket) and not transmission_socket.is_linked:
        transmission_enabled = transmission_socket.default_value > 0
    elif __has_image_node_from_socket(transmission_socket):
        transmission_enabled = True

    if transmission_enabled is False:
        return None, None

    volume_extension = {}
    has_thickness_texture = False
    thickness_slots = ()

    thicknesss_socket = gltf2_blender_get.get_socket_old(blender_material, 'Thickness')
    if thicknesss_socket is None:
        volume_extension['thicknessFactor'] = 1.0

    density_socket = gltf2_blender_get.get_socket(blender_material, 'Density', volume=True)
    attenuation_color_socket = gltf2_blender_get.get_socket(blender_material, 'Color', volume=True)
    if density_socket is None or attenuation_color_socket is None:
        return None, None

    if isinstance(attenuation_color_socket, bpy.types.NodeSocket):
        rgb = gltf2_blender_get.get_const_from_default_value_socket(attenuation_color_socket, kind='RGB')
        rgba = [*rgb, 1.0]
        volume_extension['attenuationColor'] = rgba

    if isinstance(density_socket, bpy.types.NodeSocket):
        density = gltf2_blender_get.get_const_from_default_value_socket(density_socket, kind='VALUE')
        volume_extension['attenuationDistance'] = 1.0 / density


    if isinstance(thicknesss_socket, bpy.types.NodeSocket) and not thicknesss_socket.is_linked:
        volume_extension['thicknessFactor'] = thicknesss_socket.default_value
    elif __has_image_node_from_socket(thicknesss_socket):
        fac = gltf2_blender_get.get_factor_from_socket(thicknesss_socket, kind='VALUE')
        # default value in glTF is 0.0, but if there is a texture without factor, use 1
        volume_extension['thicknessFactor'] = fac if fac != None else 1.0
        has_thickness_texture = True

       # Pack thickness channel (R).
    if has_thickness_texture:
        thickness_slots = (thicknesss_socket,)

    use_actives_uvmaps = []

    if len(thickness_slots) > 0:
        combined_texture, use_active_uvmap = gltf2_blender_gather_texture_info.gather_texture_info(
            thicknesss_socket,
            thickness_slots,
            export_settings,
        )
        if has_thickness_texture:
            volume_extension['thicknessTexture'] = combined_texture
        if use_active_uvmap:
            use_actives_uvmaps.append("thicknessTexture")

    return Extension('KHR_materials_volume', volume_extension, False), use_actives_uvmaps

def __gather_clearcoat_extension(blender_material, export_settings):
    clearcoat_enabled = False
    has_clearcoat_texture = False
    has_clearcoat_roughness_texture = False

    clearcoat_extension = {}
    clearcoat_roughness_slots = ()

    clearcoat_socket = gltf2_blender_get.get_socket(blender_material, 'Clearcoat')
    clearcoat_roughness_socket = gltf2_blender_get.get_socket(blender_material, 'Clearcoat Roughness')
    clearcoat_normal_socket = gltf2_blender_get.get_socket(blender_material, 'Clearcoat Normal')

    if isinstance(clearcoat_socket, bpy.types.NodeSocket) and not clearcoat_socket.is_linked:
        clearcoat_extension['clearcoatFactor'] = clearcoat_socket.default_value
        clearcoat_enabled = clearcoat_extension['clearcoatFactor'] > 0
    elif __has_image_node_from_socket(clearcoat_socket):
        fac = gltf2_blender_get.get_factor_from_socket(clearcoat_socket, kind='VALUE')
        # default value in glTF is 0.0, but if there is a texture without factor, use 1
        clearcoat_extension['clearcoatFactor'] = fac if fac != None else 1.0
        has_clearcoat_texture = True
        clearcoat_enabled = True

    if not clearcoat_enabled:
        return None, None

    if isinstance(clearcoat_roughness_socket, bpy.types.NodeSocket) and not clearcoat_roughness_socket.is_linked:
        clearcoat_extension['clearcoatRoughnessFactor'] = clearcoat_roughness_socket.default_value
    elif __has_image_node_from_socket(clearcoat_roughness_socket):
        fac = gltf2_blender_get.get_factor_from_socket(clearcoat_roughness_socket, kind='VALUE')
        # default value in glTF is 0.0, but if there is a texture without factor, use 1
        clearcoat_extension['clearcoatRoughnessFactor'] = fac if fac != None else 1.0
        has_clearcoat_roughness_texture = True

    # Pack clearcoat (R) and clearcoatRoughness (G) channels.
    if has_clearcoat_texture and has_clearcoat_roughness_texture:
        clearcoat_roughness_slots = (clearcoat_socket, clearcoat_roughness_socket,)
    elif has_clearcoat_texture:
        clearcoat_roughness_slots = (clearcoat_socket,)
    elif has_clearcoat_roughness_texture:
        clearcoat_roughness_slots = (clearcoat_roughness_socket,)

    use_actives_uvmaps = []

    if len(clearcoat_roughness_slots) > 0:
        if has_clearcoat_texture:
            clearcoat_texture, clearcoat_texture_use_active_uvmap = gltf2_blender_gather_texture_info.gather_texture_info(
                clearcoat_socket,
                clearcoat_roughness_slots,
                export_settings,
            )
            clearcoat_extension['clearcoatTexture'] = clearcoat_texture
            if clearcoat_texture_use_active_uvmap:
                use_actives_uvmaps.append("clearcoatTexture")
        if has_clearcoat_roughness_texture:
            clearcoat_roughness_texture, clearcoat_roughness_texture_use_active_uvmap = gltf2_blender_gather_texture_info.gather_texture_info(
                clearcoat_roughness_socket,
                clearcoat_roughness_slots,
                export_settings,
            )
            clearcoat_extension['clearcoatRoughnessTexture'] = clearcoat_roughness_texture
            if clearcoat_roughness_texture_use_active_uvmap:
                use_actives_uvmaps.append("clearcoatRoughnessTexture")
    if __has_image_node_from_socket(clearcoat_normal_socket):
        clearcoat_normal_texture, clearcoat_normal_texture_use_active_uvmap = gltf2_blender_gather_texture_info.gather_material_normal_texture_info_class(
            clearcoat_normal_socket,
            (clearcoat_normal_socket,),
            export_settings
        )
        clearcoat_extension['clearcoatNormalTexture'] = clearcoat_normal_texture
        if clearcoat_normal_texture_use_active_uvmap:
            use_actives_uvmaps.append("clearcoatNormalTexture")

    return Extension('KHR_materials_clearcoat', clearcoat_extension, False), use_actives_uvmaps

def __gather_transmission_extension(blender_material, export_settings):
    transmission_enabled = False
    has_transmission_texture = False

    transmission_extension = {}
    transmission_slots = ()

    transmission_socket = gltf2_blender_get.get_socket(blender_material, 'Transmission')

    if isinstance(transmission_socket, bpy.types.NodeSocket) and not transmission_socket.is_linked:
        transmission_extension['transmissionFactor'] = transmission_socket.default_value
        transmission_enabled = transmission_extension['transmissionFactor'] > 0
    elif __has_image_node_from_socket(transmission_socket):
        transmission_extension['transmissionFactor'] = 1.0
        has_transmission_texture = True
        transmission_enabled = True

    if not transmission_enabled:
        return None, None

    # Pack transmission channel (R).
    if has_transmission_texture:
        transmission_slots = (transmission_socket,)

    use_actives_uvmaps = []

    if len(transmission_slots) > 0:
        combined_texture, use_active_uvmap = gltf2_blender_gather_texture_info.gather_texture_info(
            transmission_socket,
            transmission_slots,
            export_settings,
        )
        if has_transmission_texture:
            transmission_extension['transmissionTexture'] = combined_texture
        if use_active_uvmap:
            use_actives_uvmaps.append("transmissionTexture")

    return Extension('KHR_materials_transmission', transmission_extension, False), use_actives_uvmaps

def __gather_specular_extension(blender_material, export_settings):

    specular_extension = {}
    specular_ext_enabled = False

    specular_socket = gltf2_blender_get.get_socket(blender_material, 'Specular')
    specular_tint_socket = gltf2_blender_get.get_socket(blender_material, 'Specular Tint')
    base_color_socket = gltf2_blender_get.get_socket(blender_material, 'Base Color')
    transmission_socket = gltf2_blender_get.get_socket(blender_material, 'Transmission')
    ior_socket = gltf2_blender_get.get_socket(blender_material, 'IOR')

    # TODOExt replace by __has_image_node_from_socket calls
    specular_not_linked = isinstance(specular_socket, bpy.types.NodeSocket) and not specular_socket.is_linked
    specular_tint_not_linked = isinstance(specular_tint_socket, bpy.types.NodeSocket) and not specular_tint_socket.is_linked
    base_color_not_linked = isinstance(base_color_socket, bpy.types.NodeSocket) and not base_color_socket.is_linked
    transmission_not_linked = isinstance(transmission_socket, bpy.types.NodeSocket) and not transmission_socket.is_linked
    ior_not_linked = isinstance(ior_socket, bpy.types.NodeSocket) and not ior_socket.is_linked

    specular = specular_socket.default_value if specular_not_linked else None
    specular_tint = specular_tint_socket.default_value if specular_tint_not_linked else None
    transmission = transmission_socket.default_value if transmission_not_linked else None
    ior = ior_socket.default_value if ior_not_linked else GLTF_IOR   # textures not supported #TODOExt add warning?

    no_texture = (specular_not_linked and specular_tint_not_linked and
        (specular_tint == 0.0 or (specular_tint != 0.0 and base_color_not_linked)))

    use_actives_uvmaps = []

    if no_texture:
        if specular != BLENDER_SPECULAR or specular_tint != BLENDER_SPECULAR_TINT:
            # See https://github.com/KhronosGroup/glTF/pull/1719#issuecomment-608289714 for conversion
            specular_ext_enabled = True
            lerp = lambda a, b, v: (1-v)*a + v*b
            luminance = lambda c: 0.3 * c[0] + 0.6 * c[1] + 0.1 * c[2]
            base_color = base_color_socket.default_value[0:3] if base_color_not_linked else [0, 0, 0]
            normalized_base_color = [bc / luminance(base_color) if luminance(base_color) > 0 else 0 for bc in base_color]
            specular_color = [lerp(1, bc, specular_tint) for bc in normalized_base_color]
        
            # The IOR dictates the maximal reflection strength, therefore we need to clamp
            # reflection strenth of non-transmissive (aka plastic) fraction (if any)
            plastic = [1/((ior - 1) / (ior + 1))**2 * 0.08 * specular * sc for sc in specular_color]
            glass = specular_color
            specular_extension['specularColorFactor'] = [lerp(plastic[c], glass[c], transmission) for c in range(0,3)]
    else:
        # There will be a texture, with a complex calculation (no direct channel mapping)
        sockets = (specular_socket, specular_tint_socket, base_color_socket, transmission_socket, ior_socket)
        # Set primary socket having a texture
        primary_socket = specular_socket
        if specular_not_linked:
            primary_socket = specular_tint_socket
            if specular_tint_not_linked:
                primary_socket = base_color_socket
                if base_color_not_linked:
                    primary_socket = transmission_socket

        specularColorTexture, use_active_uvmap = gltf2_blender_gather_texture_info.gather_texture_info(
            primary_socket, 
            sockets, 
            export_settings,
            filter_type='ANY')
        if specularColorTexture is None:
            return None, None
        if use_active_uvmap:
            use_actives_uvmaps.append("specularColorTexture")

        specular_ext_enabled = True
        specular_extension['specularColorTexture'] = specularColorTexture


        # If specular>0.5, specular color may be >1. As we cannot store values >1 in a byte texture,
        # we use the specular color factor to rescale the value range.
        specular_extension['specularColorFactor'] = [2, 2, 2]
            

    specular_extension = Extension('KHR_materials_specular', specular_extension, False) if specular_ext_enabled else None
    return specular_extension, use_actives_uvmaps

def __gather_emissive_strength_extension(emissive_factor, export_settings):
    emissive_strength_extension = {}
    emissive_strength_extension['emissiveStrength'] = max(emissive_factor)

    return Extension('KHR_materials_emissive_strength', emissive_strength_extension, True)


def __gather_material_unlit(blender_material, active_uvmap_index, export_settings):
    gltf2_unlit = gltf2_blender_gather_materials_unlit

    info = gltf2_unlit.detect_shadeless_material(blender_material, export_settings)
    if info is None:
        return None

    base_color_texture, use_active_uvmap = gltf2_unlit.gather_base_color_texture(info, export_settings)

    base_material = gltf2_io.Material(
        alpha_cutoff=__gather_alpha_cutoff(blender_material, export_settings),
        alpha_mode=__gather_alpha_mode(blender_material, export_settings),
        double_sided=__gather_double_sided(blender_material, export_settings),
        extensions={"KHR_materials_unlit": Extension("KHR_materials_unlit", {}, required=False)},
        extras=__gather_extras(blender_material, export_settings),
        name=__gather_name(blender_material, export_settings),
        emissive_factor=None,
        emissive_texture=None,
        normal_texture=None,
        occlusion_texture=None,

        pbr_metallic_roughness=gltf2_io.MaterialPBRMetallicRoughness(
            base_color_factor=gltf2_unlit.gather_base_color_factor(info, export_settings),
            base_color_texture=base_color_texture,
            metallic_factor=0.0,
            roughness_factor=0.9,
            metallic_roughness_texture=None,
            extensions=None,
            extras=None,
        )
    )

    if use_active_uvmap is not None:
        # Because some part of material are shared (eg pbr_metallic_roughness), we must copy the material
        # Texture must be shared, but not TextureInfo
        material = deepcopy(base_material)
        __get_new_material_texture_shared(base_material, material)
        material.pbr_metallic_roughness.base_color_texture.tex_coord = active_uvmap_index
    elif use_active_uvmap is None and active_uvmap_index != -1:
        # If material is not using active UVMap, we need to return the same material,
        # Even if multiples meshes are using different active UVMap
        material = gather_material(blender_material, -1, export_settings)
    else:
        material = base_material

    export_user_extensions('gather_material_unlit_hook', export_settings, material, blender_material)

    return material


def __gather_ior_extension(blender_material, extensions, export_settings):
    ior_socket = gltf2_blender_get.get_socket(blender_material, 'IOR')

    if not ior_socket:
        return None

    # We don't manage case where socket is linked, always check default value
    if ior_socket.is_linked:
        # TODOExt: add warning?
        return None

    if ior_socket.default_value == 1.5:
        return None

    # Export only if the following extensions are exported:
    need_to_export_ior = [
        'KHR_materials_transmission',
        'KHR_materials_volume',
        'KHR_materials_specular'
    ]

    if not any([e in extensions.keys() for e in need_to_export_ior]):
        return None

    ior_extension = {}
    ior_extension['ior'] = ior_socket.default_value

    return Extension('KHR_materials_ior', ior_extension, False)<|MERGE_RESOLUTION|>--- conflicted
+++ resolved
@@ -277,7 +277,6 @@
         extensions["KHR_materials_transmission"] = transmission_extension
         actives_uvmaps.extend(use_actives_uvmap_transmission)
 
-<<<<<<< HEAD
     # KHR_materials_emissive_strength
     if any([i>1.0 for i in emissive_factor or []]):
         emissive_strength_extension = __gather_emissive_strength_extension(emissive_factor, export_settings)
@@ -291,18 +290,17 @@
         extensions["KHR_materials_volume"] = volume_extension
         actives_uvmaps.extend(use_actives_uvmap_volume_thickness)
 
+    # KHR_materials_specular
+    specular_extension, use_actives_uvmap_specular = __gather_specular_extension(blender_material, export_settings)
+    if specular_extension:
+        extensions["KHR_materials_specular"] = specular_extension
+        actives_uvmaps.extend(use_actives_uvmap_specular)
+
     # KHR_materials_ior
     # Keep this extension at the end, because we export it only if some others are exported
     ior_extension = __gather_ior_extension(blender_material, extensions, export_settings)
     if ior_extension:
         extensions["KHR_materials_ior"] = ior_extension
-=======
-    # KHR_materials_specular
-    specular_extension, use_actives_uvmap_specular = __gather_specular_extension(blender_material, export_settings)
-    if specular_extension:
-        extensions["KHR_materials_specular"] = specular_extension
-        actives_uvmaps.extend(use_actives_uvmap_specular)
->>>>>>> f925c980
 
     return extensions, actives_uvmaps if extensions else None
 
