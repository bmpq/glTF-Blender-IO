--- conflicted
+++ resolved
@@ -323,18 +323,11 @@
             vari = ext_variants.gather_variant(v.variant.variant_idx, export_settings)
             if vari is not None:
                 variant_extension = gltf2_io_extensions.ChildOfRootExtension(
-<<<<<<< HEAD
                 name="KHR_materials_variants",
                 path=["variants"],
                 extension=vari,
                 required=False
             )
-=======
-                    name="KHR_materials_variants",
-                    path=["variants"],
-                    extension=vari
-                )
->>>>>>> 500900f6
             variants.append(variant_extension)
         if len(variants) > 0:
             if i.material:
