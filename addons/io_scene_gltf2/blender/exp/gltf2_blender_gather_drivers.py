--- conflicted
+++ resolved
@@ -75,12 +75,8 @@
             else:
                 all_sorted_channels.append(existing_idx[i])
 
-<<<<<<< HEAD
-        drivers.append((child_uuid, tuple(all_sorted_channels)))
-=======
         if len(all_sorted_channels) > 0:
-            drivers.append((child, tuple(all_sorted_channels)))
->>>>>>> 9491ab0e
+            drivers.append((child_uuid, tuple(all_sorted_channels)))
 
     return tuple(drivers)
 
