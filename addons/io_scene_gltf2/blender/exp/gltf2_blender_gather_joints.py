--- conflicted
+++ resolved
@@ -21,12 +21,8 @@
 from io_scene_gltf2.blender.exp import gltf2_blender_extract
 from io_scene_gltf2.blender.com import gltf2_blender_math
 from io_scene_gltf2.blender.exp import gltf2_blender_gather_skins
-<<<<<<< HEAD
 from io_scene_gltf2.io.exp.gltf2_io_user_extensions import export_user_extensions
-
-=======
 from ..com.gltf2_blender_extras import generate_extras
->>>>>>> d4adf90e
 
 @cached
 def gather_joint(blender_object, blender_bone, export_settings):
@@ -87,13 +83,11 @@
         weights=None
     )
 
-<<<<<<< HEAD
     export_user_extensions('gather_joint_hook', export_settings, node, blender_bone)
 
     return node
-=======
+
 def __gather_extras(blender_bone, export_settings):
     if export_settings['gltf_extras']:
         return generate_extras(blender_bone.bone)
-    return None
->>>>>>> d4adf90e
+    return None