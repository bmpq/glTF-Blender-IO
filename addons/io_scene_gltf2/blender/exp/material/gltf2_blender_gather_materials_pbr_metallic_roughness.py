# Copyright 2018-2021 The glTF-Blender-IO authors.
#
# Licensed under the Apache License, Version 2.0 (the "License");
# you may not use this file except in compliance with the License.
# You may obtain a copy of the License at
#
#     http://www.apache.org/licenses/LICENSE-2.0
#
# Unless required by applicable law or agreed to in writing, software
# distributed under the License is distributed on an "AS IS" BASIS,
# WITHOUT WARRANTIES OR CONDITIONS OF ANY KIND, either express or implied.
# See the License for the specific language governing permissions and
# limitations under the License.


import bpy
from ....io.com import gltf2_io
from ....io.exp.gltf2_io_user_extensions import export_user_extensions
from ..gltf2_blender_gather_cache import cached
from .gltf2_blender_search_node_tree import get_vertex_color_info
from .gltf2_blender_gather_texture_info import gather_texture_info
from .gltf2_blender_search_node_tree import \
    get_socket_from_gltf_material_node, \
    has_image_node_from_socket, \
    get_const_from_default_value_socket, \
    get_socket, \
    get_factor_from_socket

@cached
def gather_material_pbr_metallic_roughness(blender_material, orm_texture, export_settings):
    if not __filter_pbr_material(blender_material, export_settings):
        return None, {}, {'color': None, 'alpha': None, 'color_type': None, 'alpha_type': None}, {}

    uvmap_infos = {}
    udim_infos = {}

    base_color_texture, uvmap_info, udim_info_bc, _ = __gather_base_color_texture(blender_material, export_settings)
    uvmap_infos.update(uvmap_info)
    udim_infos.update(udim_info_bc)
    metallic_roughness_texture, uvmap_info, udim_info_mr, _ = __gather_metallic_roughness_texture(blender_material, orm_texture, export_settings)
    uvmap_infos.update(uvmap_info)
    udim_infos.update(udim_info_mr)

    base_color_factor, vc_info = __gather_base_color_factor(blender_material, export_settings)

    material = gltf2_io.MaterialPBRMetallicRoughness(
        base_color_factor=base_color_factor,
        base_color_texture=base_color_texture,
        extensions=__gather_extensions(blender_material, export_settings),
        extras=__gather_extras(blender_material, export_settings),
        metallic_factor=__gather_metallic_factor(blender_material, export_settings),
        metallic_roughness_texture=metallic_roughness_texture,
        roughness_factor=__gather_roughness_factor(blender_material, export_settings)
    )

    export_user_extensions('gather_material_pbr_metallic_roughness_hook', export_settings, material, blender_material, orm_texture)

    return material, uvmap_infos, vc_info, udim_infos


def __filter_pbr_material(blender_material, export_settings):
    return True


def __gather_base_color_factor(blender_material, export_settings):
    if not blender_material.use_nodes:
        return [*blender_material.diffuse_color[:3], 1.0], {"color": None, "alpha": None, "color_type": None, "alpha_type": None}

    rgb, alpha = None, None

    path_alpha = None
    path = None
    alpha_socket = get_socket(blender_material.node_tree, blender_material.use_nodes, "Alpha")
    if alpha_socket.socket is not None and isinstance(alpha_socket.socket, bpy.types.NodeSocket):
        if export_settings['gltf_image_format'] != "NONE":
            alpha, path_alpha = get_factor_from_socket(alpha_socket, kind='VALUE')
        else:
            alpha, path_alpha = get_const_from_default_value_socket(alpha_socket, kind='VALUE')

    base_color_socket = get_socket(blender_material.node_tree, blender_material.use_nodes,"Base Color")
    if base_color_socket.socket is None:
        base_color_socket = get_socket(blender_material.node_tree, blender_material.use_nodes,"BaseColor")
    if base_color_socket.socket is None:
        base_color_socket = get_socket(blender_material.node_tree, blender_material.use_nodes,"BaseColor")
    if base_color_socket.socket is None:
        base_color_socket = get_socket_from_gltf_material_node(blender_material.node_tree, blender_material.use_nodes, "BaseColorFactor")
    if base_color_socket.socket is not None and isinstance(base_color_socket.socket, bpy.types.NodeSocket):
        if export_settings['gltf_image_format'] != "NONE":
            rgb, path = get_factor_from_socket(base_color_socket, kind='RGB')
        else:
            rgb, path = get_const_from_default_value_socket(base_color_socket, kind='RGB')

    # Storing path for KHR_animation_pointer
    if path is not None:
        path_ = {}
        path_['length'] = 3
        path_['path'] = "/materials/XXX/pbrMetallicRoughness/baseColorFactor"
        path_['additional_path'] = path_alpha
        export_settings['current_paths'][path] = path_

    # Storing path for KHR_animation_pointer
    if path_alpha is not None:
        path_ = {}
        path_['length'] = 1
        path_['path'] = "/materials/XXX/pbrMetallicRoughness/baseColorFactor"
        path_['additional_path'] = path
        export_settings['current_paths'][path_alpha] = path_

    if rgb is None: rgb = [1.0, 1.0, 1.0]
    if alpha is None: alpha = 1.0

    # Need to clamp between 0.0 and 1.0: Blender color can be outside this range
    rgb = [max(min(c, 1.0), 0.0) for c in rgb]

    rgba = [*rgb, alpha]

    vc_info = get_vertex_color_info(base_color_socket, alpha_socket, export_settings)

    if rgba == [1, 1, 1, 1]: return None, vc_info
    return rgba, vc_info


def __gather_base_color_texture(blender_material, export_settings):
    base_color_socket = get_socket(blender_material.node_tree, blender_material.use_nodes, "Base Color")
    if base_color_socket.socket is None:
        base_color_socket = get_socket(blender_material.node_tree, blender_material.use_nodes, "BaseColor")
    if base_color_socket.socket is None:
        base_color_socket = get_socket_from_gltf_material_node(blender_material.node_tree, blender_material.use_nodes, "BaseColor")

    alpha_socket = get_socket(blender_material.node_tree, blender_material.use_nodes, "Alpha")

    # keep sockets that have some texture : color and/or alpha
    inputs = tuple(
        socket for socket in [base_color_socket, alpha_socket]
        if socket.socket is not None and has_image_node_from_socket(socket, export_settings)
    )
    if not inputs:
        return None, {}, {}, None

    tex, uvmap_info, udim_info, factor = gather_texture_info(inputs[0], inputs, export_settings)

    if len(export_settings['current_texture_transform']) != 0:
        for k in export_settings['current_texture_transform'].keys():
            path_ = {}
            path_['length'] = export_settings['current_texture_transform'][k]['length']
            path_['path'] = export_settings['current_texture_transform'][k]['path'].replace("YYY", "pbrMetallicRoughness/baseColorTexture/extensions")
            path_['vector_type'] = export_settings['current_texture_transform'][k]['vector_type']
            export_settings['current_paths'][k] = path_

    export_settings['current_texture_transform'] = {}

    return tex, {'baseColorTexture': uvmap_info}, {'baseColorTexture': udim_info} if len(udim_info.keys()) > 0 else {}, factor


def __gather_extensions(blender_material, export_settings):
    return None


def __gather_extras(blender_material, export_settings):
    return None


def __gather_metallic_factor(blender_material, export_settings):
    if not blender_material.use_nodes:
        return blender_material.metallic

    metallic_socket = get_socket(blender_material.node_tree, blender_material.use_nodes, "Metallic")
    if metallic_socket.socket is None:
        metallic_socket = get_socket_from_gltf_material_node(blender_material.node_tree, blender_material.use_nodes, "MetallicFactor")
    if metallic_socket.socket is not None and isinstance(metallic_socket.socket, bpy.types.NodeSocket):
        fac, path = get_factor_from_socket(metallic_socket, kind='VALUE')

        # Storing path for KHR_animation_pointer
        if path is not None:
            path_ = {}
            path_['length'] = 1
            path_['path'] = "/materials/XXX/pbrMetallicRoughness/metallicFactor"
            export_settings['current_paths'][path] = path_

        return fac if fac != 1 else None

    return None


def __gather_metallic_roughness_texture(blender_material, orm_texture, export_settings):
    metallic_socket = get_socket(blender_material.node_tree, blender_material.use_nodes, "Metallic")
    roughness_socket = get_socket(blender_material.node_tree, blender_material.use_nodes, "Roughness")

    hasMetal = metallic_socket.socket is not None and has_image_node_from_socket(metallic_socket, export_settings)
    hasRough = roughness_socket.socket is not None and has_image_node_from_socket(roughness_socket, export_settings)

    # Warning: for default socket, do not use NodeSocket object, because it will break cache
    # Using directlty the Blender socket object
    if not hasMetal and not hasRough:
<<<<<<< HEAD
        metallic_roughness = get_socket_from_gltf_material_node(blender_material.node_tree, blender_material.use_nodes, "MetallicRoughness")
        if metallic_roughness is None or not has_image_node_from_socket(metallic_roughness, export_settings):
=======
        metallic_roughness = get_socket_from_gltf_material_node(blender_material, "MetallicRoughness")
        if metallic_roughness.socket is None or not has_image_node_from_socket(metallic_roughness, export_settings):
>>>>>>> 257b99ce
            return None, {}, {}, None
        else:
            texture_input = (metallic_roughness, metallic_roughness)
    elif not hasMetal:
        texture_input = (roughness_socket,)
    elif not hasRough:
        texture_input = (metallic_socket,)
    else:
        texture_input = (metallic_socket, roughness_socket)

    tex, uvmap_info, udim_info, factor = gather_texture_info(

        texture_input[0],
        orm_texture or texture_input,
        export_settings,
    )

    return tex, {'metallicRoughnessTexture': uvmap_info}, {'metallicRoughnessTexture' : udim_info} if len(udim_info.keys()) > 0 else {}, factor

def __gather_roughness_factor(blender_material, export_settings):
    if not blender_material.use_nodes:
        return blender_material.roughness

    roughness_socket = get_socket(blender_material.node_tree, blender_material.use_nodes, "Roughness")
    if roughness_socket is None:
        roughness_socket = get_socket_from_gltf_material_node(blender_material.node_tree, blender_material.use_nodes, "RoughnessFactor")
    if roughness_socket.socket is not None and isinstance(roughness_socket.socket, bpy.types.NodeSocket):
        fac, path = get_factor_from_socket(roughness_socket, kind='VALUE')

        # Storing path for KHR_animation_pointer
        if path is not None:
            path_ = {}
            path_['length'] = 1
            path_['path'] = "/materials/XXX/pbrMetallicRoughness/roughnessFactor"
            export_settings['current_paths'][path] = path_

        return fac if fac != 1 else None
    return None

def get_default_pbr_for_emissive_node():
    return gltf2_io.MaterialPBRMetallicRoughness(
        base_color_factor=[0.0,0.0,0.0,1.0],
        base_color_texture=None,
        extensions=None,
        extras=None,
        metallic_factor=None,
        metallic_roughness_texture=None,
        roughness_factor=None
    )<|MERGE_RESOLUTION|>--- conflicted
+++ resolved
@@ -192,13 +192,8 @@
     # Warning: for default socket, do not use NodeSocket object, because it will break cache
     # Using directlty the Blender socket object
     if not hasMetal and not hasRough:
-<<<<<<< HEAD
         metallic_roughness = get_socket_from_gltf_material_node(blender_material.node_tree, blender_material.use_nodes, "MetallicRoughness")
-        if metallic_roughness is None or not has_image_node_from_socket(metallic_roughness, export_settings):
-=======
-        metallic_roughness = get_socket_from_gltf_material_node(blender_material, "MetallicRoughness")
         if metallic_roughness.socket is None or not has_image_node_from_socket(metallic_roughness, export_settings):
->>>>>>> 257b99ce
             return None, {}, {}, None
         else:
             texture_input = (metallic_roughness, metallic_roughness)
