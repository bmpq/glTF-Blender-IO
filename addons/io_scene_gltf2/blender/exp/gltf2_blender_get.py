--- conflicted
+++ resolved
@@ -15,11 +15,7 @@
 import bpy
 from mathutils import Vector, Matrix
 
-<<<<<<< HEAD
-from ..com.gltf2_blender_material_helpers import get_gltf_node_name
-=======
 from ..com.gltf2_blender_material_helpers import get_gltf_node_name, get_gltf_node_old_name, get_gltf_pbr_non_converted_name
->>>>>>> bfe4ff8b
 from ...blender.com.gltf2_blender_conversion import texture_transform_blender_to_gltf
 from io_scene_gltf2.io.com import gltf2_io_debug
 from io_scene_gltf2.blender.exp import gltf2_blender_search_node_tree
@@ -113,7 +109,7 @@
     if blender_material.node_tree and blender_material.use_nodes:
         nodes = [n for n in blender_material.node_tree.nodes if \
             isinstance(n, bpy.types.ShaderNodeGroup) and \
-            (n.node_tree.name.startswith('glTF Metallic Roughness') or n.node_tree.name.lower() in gltf_node_group_names)]
+            (n.node_tree.name.startswith('glTF Metallic Roughness') or n.node_tree.name.lower() == gltf_node_group_name)]
         inputs = sum([[input for input in node.inputs if input.name == name] for node in nodes], [])
         if inputs:
             return inputs[0]
