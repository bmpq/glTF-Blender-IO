# Copyright 2018-2021 The glTF-Blender-IO authors.
#
# Licensed under the Apache License, Version 2.0 (the "License");
# you may not use this file except in compliance with the License.
# You may obtain a copy of the License at
#
#     http://www.apache.org/licenses/LICENSE-2.0
#
# Unless required by applicable law or agreed to in writing, software
# distributed under the License is distributed on an "AS IS" BASIS,
# WITHOUT WARRANTIES OR CONDITIONS OF ANY KIND, either express or implied.
# See the License for the specific language governing permissions and
# limitations under the License.

import bpy
import typing

from io_scene_gltf2.io.com import gltf2_io
from io_scene_gltf2.blender.exp import gltf2_blender_gather_animation_channels
from io_scene_gltf2.io.com.gltf2_io_debug import print_console
from ..com.gltf2_blender_extras import generate_extras
from io_scene_gltf2.io.exp.gltf2_io_user_extensions import export_user_extensions
from io_scene_gltf2.blender.exp.gltf2_blender_gather_tree import VExportNode


def __gather_channels_baked(obj_uuid, export_settings):
    channels = []

    # If no animation in file, no need to bake
    if len(bpy.data.actions) == 0:
        return None

    start_frame = min([v[0] for v in [a.frame_range for a in bpy.data.actions]])
    end_frame = max([v[1] for v in [a.frame_range for a in bpy.data.actions]])

    for p in ["location", "rotation_quaternion", "scale"]:
        channel = gltf2_blender_gather_animation_channels.gather_animation_channel(
            obj_uuid,
            (),
            export_settings,
            None,
            p,
            start_frame,
            end_frame,
            False,
            obj_uuid, # Use obj uuid as action name for caching
            None,
            False #If Object is not animated, don't keep animation for this channel
            ) 
        if channel is not None:
            channels.append(channel)

    return channels if len(channels) > 0 else None  

def gather_animations(  obj_uuid: int,
                        tracks: typing.Dict[str, typing.List[int]],
                        offset: int,
                        export_settings) -> typing.Tuple[typing.List[gltf2_io.Animation], typing.Dict[str, typing.List[int]]]:
    """
    Gather all animations which contribute to the objects property, and corresponding track names

    :param blender_object: The blender object which is animated
    :param export_settings:
    :return: A list of glTF2 animations and tracks
    """
    animations = []

    blender_object = export_settings['vtree'].nodes[obj_uuid].blender_object

    # Collect all 'actions' affecting this object. There is a direct mapping between blender actions and glTF animations
    blender_actions = __get_blender_actions(blender_object, export_settings)

    if len([a for a in blender_actions if a[2] == "OBJECT"]) == 0:
        # No TRS animation are found for this object.
        # But we need to bake, in case we export selection
        if export_settings['gltf_selected'] is True and blender_object.type != "ARMATURE": 
            channels = __gather_channels_baked(obj_uuid, export_settings)
            if channels is not None:
                animation = gltf2_io.Animation(
                        channels=channels,
                        extensions=None, # as other animations
                        extras=None, # Because there is no animation to get extras from
                        name=blender_object.name, # Use object name as animation name
                        samplers=[]
                    )

                __link_samplers(animation, export_settings)
                if animation is not None:
                    animations.append(animation)

    current_action = None
    if blender_object.animation_data and blender_object.animation_data.action:
        current_action = blender_object.animation_data.action
    # Remove any solo (starred) NLA track. Restored after export
    solo_track = None
    if blender_object.animation_data:
        for track in blender_object.animation_data.nla_tracks:
            if track.is_solo:
                solo_track = track
                track.is_solo = False
                break

    # Remove any tweak mode. Restore after export
    if blender_object.animation_data:
        restore_tweak_mode = blender_object.animation_data.use_tweak_mode

    # Export all collected actions.
    for blender_action, track_name, on_type in blender_actions:

        # Set action as active, to be able to bake if needed
        if on_type == "OBJECT": # Not for shapekeys!
            if blender_object.animation_data.action is None \
                    or (blender_object.animation_data.action.name != blender_action.name):
                if blender_object.animation_data.is_property_readonly('action'):
                    blender_object.animation_data.use_tweak_mode = False
                try:
                    blender_object.animation_data.action = blender_action
                except:
                    error = "Action is readonly. Please check NLA editor"
                    print_console("WARNING", "Animation '{}' could not be exported. Cause: {}".format(blender_action.name, error))
                    continue

        # No need to set active shapekeys animations, this is needed for bone baking

        animation = __gather_animation(obj_uuid, blender_action, export_settings)
        if animation is not None:
            animations.append(animation)

            # Store data for merging animation later
            if track_name is not None: # Do not take into account animation not in NLA
                # Do not take into account default NLA track names
                if not (track_name.startswith("NlaTrack") or track_name.startswith("[Action Stash]")):
                    if track_name not in tracks.keys():
                        tracks[track_name] = []
                    tracks[track_name].append(offset + len(animations)-1) # Store index of animation in animations

    # Restore action status
    # TODO: do this in a finally
    if blender_object.animation_data:
        if blender_object.animation_data.action is not None:
            if current_action is None:
                # remove last exported action
                blender_object.animation_data.action = None
            elif blender_object.animation_data.action.name != current_action.name:
                # Restore action that was active at start of exporting
                blender_object.animation_data.action = current_action
        if solo_track is not None:
            solo_track.is_solo = True
        blender_object.animation_data.use_tweak_mode = restore_tweak_mode
    return animations, tracks


def __gather_animation( obj_uuid: int,
                        blender_action: bpy.types.Action,
                        export_settings
                       ) -> typing.Optional[gltf2_io.Animation]:

    blender_object = export_settings['vtree'].nodes[obj_uuid].blender_object

    if not __filter_animation(blender_action, blender_object, export_settings):
        return None

    name = __gather_name(blender_action, blender_object, export_settings)
    try:
        animation = gltf2_io.Animation(
            channels=__gather_channels(obj_uuid, blender_action, export_settings),
            extensions=__gather_extensions(blender_action, blender_object, export_settings),
            extras=__gather_extras(blender_action, blender_object, export_settings),
            name=name,
            samplers=__gather_samplers(obj_uuid, blender_action, export_settings)
        )
    except RuntimeError as error:
        print_console("WARNING", "Animation '{}' could not be exported. Cause: {}".format(name, error))
        return None

    export_user_extensions('pre_gather_animation_hook', export_settings, animation, blender_action, blender_object)

    if not animation.channels:
        return None

    # To allow reuse of samplers in one animation,
    __link_samplers(animation, export_settings)

    export_user_extensions('gather_animation_hook', export_settings, animation, blender_action, blender_object)

    return animation


def __filter_animation(blender_action: bpy.types.Action,
                       blender_object: bpy.types.Object,
                       export_settings
                       ) -> bool:
    if blender_action.users == 0:
        return False

    return True


def __gather_channels(obj_uuid: int,
                      blender_action: bpy.types.Action,
                      export_settings
                      ) -> typing.List[gltf2_io.AnimationChannel]:
    return gltf2_blender_gather_animation_channels.gather_animation_channels(
        obj_uuid, blender_action, export_settings)


def __gather_extensions(blender_action: bpy.types.Action,
                        blender_object: bpy.types.Object,
                        export_settings
                        ) -> typing.Any:
    return None


def __gather_extras(blender_action: bpy.types.Action,
                    blender_object: bpy.types.Object,
                    export_settings
                    ) -> typing.Any:

    if export_settings['gltf_extras']:
        return generate_extras(blender_action)
    return None


def __gather_name(blender_action: bpy.types.Action,
                  blender_object: bpy.types.Object,
                  export_settings
                  ) -> typing.Optional[str]:
    return blender_action.name


def __gather_samplers(obj_uuid: str,
                      blender_action: bpy.types.Action,
                      export_settings
                      ) -> typing.List[gltf2_io.AnimationSampler]:
    # We need to gather the samplers after gathering all channels --> populate this list in __link_samplers
    return []


def __link_samplers(animation: gltf2_io.Animation, export_settings):
    """
    Move animation samplers to their own list and store their indices at their previous locations.

    After gathering, samplers are stored in the channels properties of the animation and need to be moved
    to their own list while storing an index into this list at the position where they previously were.
    This behaviour is similar to that of the glTFExporter that traverses all nodes
    :param animation:
    :param export_settings:
    :return:
    """
    # TODO: move this to some util module and update gltf2 exporter also
    T = typing.TypeVar('T')

    def __append_unique_and_get_index(l: typing.List[T], item: T):
        if item in l:
            return l.index(item)
        else:
            index = len(l)
            l.append(item)
            return index

    for i, channel in enumerate(animation.channels):
        animation.channels[i].sampler = __append_unique_and_get_index(animation.samplers, channel.sampler)


def __get_blender_actions(blender_object: bpy.types.Object,
                            export_settings
                          ) -> typing.List[typing.Tuple[bpy.types.Action, str, str]]:
    blender_actions = []
    blender_tracks = {}
    action_on_type = {}

    export_user_extensions('pre_gather_actions_hook', export_settings, blender_object)

    if blender_object.animation_data is not None:
        # Collect active action.
        if blender_object.animation_data.action is not None:
            blender_actions.append(blender_object.animation_data.action)
            blender_tracks[blender_object.animation_data.action.name] = None
            action_on_type[blender_object.animation_data.action.name] = "OBJECT"

        # Collect associated strips from NLA tracks.
        if export_settings['gltf_nla_strips'] is True:
            for track in blender_object.animation_data.nla_tracks:
                # Multi-strip tracks do not export correctly yet (they need to be baked),
                # so skip them for now and only write single-strip tracks.
                non_muted_strips = [strip for strip in track.strips if strip.action is not None and strip.mute is False]
                if track.strips is None or len(non_muted_strips) != 1:
                    continue
                for strip in non_muted_strips:
                    blender_actions.append(strip.action)
                    blender_tracks[strip.action.name] = track.name # Always set after possible active action -> None will be overwrite
                    action_on_type[strip.action.name] = "OBJECT"

    if blender_object.type == "MESH" \
            and blender_object.data is not None \
            and blender_object.data.shape_keys is not None \
            and blender_object.data.shape_keys.animation_data is not None:

            if blender_object.data.shape_keys.animation_data.action is not None:
                blender_actions.append(blender_object.data.shape_keys.animation_data.action)
                blender_tracks[blender_object.data.shape_keys.animation_data.action.name] = None
                action_on_type[blender_object.data.shape_keys.animation_data.action.name] = "SHAPEKEY"

            if export_settings['gltf_nla_strips'] is True:
                for track in blender_object.data.shape_keys.animation_data.nla_tracks:
                    # Multi-strip tracks do not export correctly yet (they need to be baked),
                    # so skip them for now and only write single-strip tracks.
                    non_muted_strips = [strip for strip in track.strips if strip.action is not None and strip.mute is False]
                    if track.strips is None or len(non_muted_strips) != 1:
                        continue
                    for strip in non_muted_strips:
                        blender_actions.append(strip.action)
                        blender_tracks[strip.action.name] = track.name # Always set after possible active action -> None will be overwrite
                        action_on_type[strip.action.name] = "SHAPEKEY"

<<<<<<< HEAD
    # If there are only 1 armature, include all animations, even if not in NLA
    if blender_object.type == "ARMATURE":
        if len(export_settings['vtree'].get_all_node_of_type(VExportNode.ARMATURE)) == 1:
            # Keep all actions on objects (no keyframe animation)
            # Some other object animation can be added here, and will affect armature object itself :-/
            for act in [a for a in bpy.data.actions if a.id_root == "OBJECT"]:
                blender_actions.append(act)
                blender_tracks[act.name] = None
                action_on_type[act.name] = "OBJECT"
=======
    export_user_extensions('gather_actions_hook', export_settings, blender_object, blender_actions, blender_tracks, action_on_type)
>>>>>>> 69c6b292

    # Remove duplicate actions.
    blender_actions = list(set(blender_actions))
    # sort animations alphabetically (case insensitive) so they have a defined order and match Blender's Action list
    blender_actions.sort(key = lambda a: a.name.lower())

    return [(blender_action, blender_tracks[blender_action.name], action_on_type[blender_action.name]) for blender_action in blender_actions]<|MERGE_RESOLUTION|>--- conflicted
+++ resolved
@@ -313,7 +313,6 @@
                         blender_tracks[strip.action.name] = track.name # Always set after possible active action -> None will be overwrite
                         action_on_type[strip.action.name] = "SHAPEKEY"
 
-<<<<<<< HEAD
     # If there are only 1 armature, include all animations, even if not in NLA
     if blender_object.type == "ARMATURE":
         if len(export_settings['vtree'].get_all_node_of_type(VExportNode.ARMATURE)) == 1:
@@ -322,10 +321,8 @@
             for act in [a for a in bpy.data.actions if a.id_root == "OBJECT"]:
                 blender_actions.append(act)
                 blender_tracks[act.name] = None
-                action_on_type[act.name] = "OBJECT"
-=======
+
     export_user_extensions('gather_actions_hook', export_settings, blender_object, blender_actions, blender_tracks, action_on_type)
->>>>>>> 69c6b292
 
     # Remove duplicate actions.
     blender_actions = list(set(blender_actions))
